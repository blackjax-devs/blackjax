"""Test the accuracy of the MCMC kernels."""

import functools
import itertools

import chex
import jax
import jax.numpy as jnp
import jax.scipy.stats as stats
import numpy as np
import optax
from absl.testing import absltest, parameterized

import blackjax
import blackjax.diagnostics as diagnostics
import blackjax.mcmc.random_walk
from blackjax.adaptation.base import get_filter_adapt_info_fn, return_all_adapt_info
<<<<<<< HEAD
from blackjax.adaptation.ensemble_mclmc import emaus
=======
>>>>>>> a053bed0
from blackjax.mcmc.adjusted_mclmc_dynamic import rescale
from blackjax.mcmc.integrators import isokinetic_mclachlan
from blackjax.util import run_inference_algorithm


def orbit_samples(orbits, weights, rng_key):
    def sample_orbit(orbit, weights, rng_key):
        sample = jax.random.choice(rng_key, orbit, p=weights)
        return sample

    keys = jax.random.split(rng_key, orbits.shape[0])
    samples = jax.vmap(sample_orbit)(orbits, weights, keys)

    return samples


def irmh_proposal_distribution(rng_key, mean):
    """
    The proposal distribution is chosen to be wider than the target, so that the RMH rejection
    doesn't make the sample overemphasize the center of the target distribution.
    """
    return mean + jax.random.normal(rng_key) * 25.0


def rmh_proposal_distribution(rng_key, position):
    return position + jax.random.normal(rng_key) * 25.0


regression_test_cases = [
    {
        "algorithm": blackjax.hmc,
        "initial_position": {"log_scale": 0.0, "coefs": 4.0},
        "parameters": {"num_integration_steps": 90},
        "num_warmup_steps": 1_000,
        "num_sampling_steps": 3_000,
    },
    {
        "algorithm": blackjax.nuts,
        "initial_position": {"log_scale": 0.0, "coefs": 4.0},
        "parameters": {},
        "num_warmup_steps": 1_000,
        "num_sampling_steps": 1_000,
    },
]

window_adaptation_filters = [
    {
        "filter_fn": return_all_adapt_info,
        "return_sets": None,
    },
    {
        "filter_fn": get_filter_adapt_info_fn(),
        "return_sets": (set(), set(), set()),
    },
    {
        "filter_fn": get_filter_adapt_info_fn(
            {"position"}, {"is_divergent"}, {"ss_state", "inverse_mass_matrix"}
        ),
        "return_sets": (
            {"position"},
            {"is_divergent"},
            {"ss_state", "inverse_mass_matrix"},
        ),
    },
]


class LinearRegressionTest(chex.TestCase):
    """Test sampling of a linear regression model."""

    def setUp(self):
        super().setUp()
        self.key = jax.random.key(19)

    def regression_logprob(self, log_scale, coefs, preds, x):
        """Linear regression"""
        scale = jnp.exp(log_scale)
        scale_prior = stats.expon.logpdf(scale, 0, 1) + log_scale
        coefs_prior = stats.norm.logpdf(coefs, 0, 5)
        y = jnp.dot(x, coefs)
        logpdf = stats.norm.logpdf(preds, y, scale)
        # reduce sum otherwise broacasting will make the logprob biased.
        return sum(x.sum() for x in [scale_prior, coefs_prior, logpdf])

    def run_mclmc(
        self,
        logdensity_fn,
        num_steps,
        initial_position,
        key,
        diagonal_preconditioning=False,
    ):
        init_key, tune_key, run_key = jax.random.split(key, 3)

        initial_state = blackjax.mcmc.mclmc.init(
            position=initial_position, logdensity_fn=logdensity_fn, rng_key=init_key
        )

        kernel = lambda inverse_mass_matrix: blackjax.mcmc.mclmc.build_kernel(
            logdensity_fn=logdensity_fn,
            integrator=blackjax.mcmc.mclmc.isokinetic_mclachlan,
            inverse_mass_matrix=inverse_mass_matrix,
        )

        (
            blackjax_state_after_tuning,
            blackjax_mclmc_sampler_params,
            _,
        ) = blackjax.mclmc_find_L_and_step_size(
            mclmc_kernel=kernel,
            num_steps=num_steps,
            state=initial_state,
            rng_key=tune_key,
            diagonal_preconditioning=diagonal_preconditioning,
        )

        sampling_alg = blackjax.mclmc(
            logdensity_fn,
            L=blackjax_mclmc_sampler_params.L,
            step_size=blackjax_mclmc_sampler_params.step_size,
            inverse_mass_matrix=blackjax_mclmc_sampler_params.inverse_mass_matrix,
        )

        _, samples = run_inference_algorithm(
            rng_key=run_key,
            initial_state=blackjax_state_after_tuning,
            inference_algorithm=sampling_alg,
            num_steps=num_steps,
            transform=lambda state, info: state.position,
        )

        return samples

    def run_adjusted_mclmc_dynamic(
        self,
        logdensity_fn,
        num_steps,
        initial_position,
        key,
        diagonal_preconditioning=False,
    ):
        integrator = isokinetic_mclachlan

        init_key, tune_key, run_key = jax.random.split(key, 3)

        initial_state = blackjax.mcmc.adjusted_mclmc_dynamic.init(
            position=initial_position,
            logdensity_fn=logdensity_fn,
            random_generator_arg=init_key,
        )

        kernel = lambda rng_key, state, avg_num_integration_steps, step_size, inverse_mass_matrix: blackjax.mcmc.adjusted_mclmc_dynamic.build_kernel(
            integrator=integrator,
            integration_steps_fn=lambda k: jnp.ceil(
                jax.random.uniform(k) * rescale(avg_num_integration_steps)
            ),
            inverse_mass_matrix=inverse_mass_matrix,
        )(
            rng_key=rng_key,
            state=state,
            step_size=step_size,
            logdensity_fn=logdensity_fn,
        )

        target_acc_rate = 0.9

        (
            blackjax_state_after_tuning,
            blackjax_mclmc_sampler_params,
            _,
        ) = blackjax.adjusted_mclmc_find_L_and_step_size(
            mclmc_kernel=kernel,
            num_steps=num_steps,
            state=initial_state,
            rng_key=tune_key,
            target=target_acc_rate,
            frac_tune1=0.1,
            frac_tune2=0.1,
            frac_tune3=0.1,
            diagonal_preconditioning=diagonal_preconditioning,
        )

        step_size = blackjax_mclmc_sampler_params.step_size
        L = blackjax_mclmc_sampler_params.L

        alg = blackjax.adjusted_mclmc_dynamic(
            logdensity_fn=logdensity_fn,
            step_size=step_size,
            integration_steps_fn=lambda key: jnp.ceil(
                jax.random.uniform(key) * rescale(L / step_size)
            ),
            integrator=integrator,
            inverse_mass_matrix=blackjax_mclmc_sampler_params.inverse_mass_matrix,
        )

        _, out = run_inference_algorithm(
            rng_key=run_key,
            initial_state=blackjax_state_after_tuning,
            inference_algorithm=alg,
            num_steps=num_steps,
            transform=lambda state, _: state.position,
            progress_bar=False,
        )

        return out

<<<<<<< HEAD
    def run_adjusted_mclmc(
=======
    def run_adjusted_mclmc_static(
>>>>>>> a053bed0
        self,
        logdensity_fn,
        num_steps,
        initial_position,
        key,
        diagonal_preconditioning=False,
    ):
        integrator = isokinetic_mclachlan

        init_key, tune_key, run_key = jax.random.split(key, 3)

        initial_state = blackjax.mcmc.adjusted_mclmc.init(
            position=initial_position,
            logdensity_fn=logdensity_fn,
        )

        kernel = lambda rng_key, state, avg_num_integration_steps, step_size, inverse_mass_matrix: blackjax.mcmc.adjusted_mclmc.build_kernel(
            integrator=integrator,
            inverse_mass_matrix=inverse_mass_matrix,
            logdensity_fn=logdensity_fn,
        )(
            rng_key=rng_key,
            state=state,
            step_size=step_size,
            num_integration_steps=avg_num_integration_steps,
        )

        target_acc_rate = 0.9

        (
            blackjax_state_after_tuning,
            blackjax_mclmc_sampler_params,
<<<<<<< HEAD
=======
            _,
>>>>>>> a053bed0
        ) = blackjax.adjusted_mclmc_find_L_and_step_size(
            mclmc_kernel=kernel,
            num_steps=num_steps,
            state=initial_state,
            rng_key=tune_key,
            target=target_acc_rate,
            frac_tune1=0.1,
            frac_tune2=0.1,
            frac_tune3=0.1,
            diagonal_preconditioning=diagonal_preconditioning,
        )

        step_size = blackjax_mclmc_sampler_params.step_size
        L = blackjax_mclmc_sampler_params.L

        alg = blackjax.adjusted_mclmc(
            logdensity_fn=logdensity_fn,
            step_size=step_size,
            num_integration_steps=L / step_size,
            integrator=integrator,
            inverse_mass_matrix=blackjax_mclmc_sampler_params.inverse_mass_matrix,
        )

        _, out = run_inference_algorithm(
            rng_key=run_key,
            initial_state=blackjax_state_after_tuning,
            inference_algorithm=alg,
            num_steps=num_steps,
            transform=lambda state, _: state.position,
            progress_bar=False,
        )

        return out

    def run_emaus(
        self,
        sample_init,
        logdensity_fn,
        ndims,
        transform,
        key,
        diagonal_preconditioning,
    ):
        mesh = jax.sharding.Mesh(jax.devices(), "chains")

        from blackjax.mcmc.integrators import mclachlan_coefficients

        integrator_coefficients = mclachlan_coefficients

        info, grads_per_step, _acc_prob, final_state = emaus(
            logdensity_fn=logdensity_fn,
            sample_init=sample_init,
            transform=transform,
            ndims=ndims,
            num_steps1=100,
            num_steps2=300,
            num_chains=100,
            mesh=mesh,
            rng_key=key,
            alpha=1.9,
            C=0.1,
            early_stop=1,
            r_end=1e-2,
            diagonal_preconditioning=diagonal_preconditioning,
            integrator_coefficients=integrator_coefficients,
            steps_per_sample=15,
            acc_prob=None,
            ensemble_observables=lambda x: x,
            # ensemble_observables = lambda x: vec @ x
        )  # run the algorithm

        return final_state.position

    @parameterized.parameters(
        itertools.product(
            regression_test_cases, [True, False], window_adaptation_filters
        )
    )
    def test_window_adaptation(
        self, case, is_mass_matrix_diagonal, window_adapt_config
    ):
        """Test the HMC kernel and the Stan warmup."""
        rng_key, init_key0, init_key1 = jax.random.split(self.key, 3)
        x_data = jax.random.normal(init_key0, shape=(1000, 1))
        y_data = 3 * x_data + jax.random.normal(init_key1, shape=x_data.shape)

        logposterior_fn_ = functools.partial(
            self.regression_logprob, x=x_data, preds=y_data
        )
        logposterior_fn = lambda x: logposterior_fn_(**x)

        warmup_key, inference_key = jax.random.split(rng_key, 2)

        warmup = blackjax.window_adaptation(
            case["algorithm"],
            logposterior_fn,
            is_mass_matrix_diagonal,
            progress_bar=True,
            adaptation_info_fn=window_adapt_config["filter_fn"],
            **case["parameters"],
        )
        (state, parameters), info = warmup.run(
            warmup_key,
            case["initial_position"],
            case["num_warmup_steps"],
        )
        inference_algorithm = case["algorithm"](logposterior_fn, **parameters)

        def check_attrs(attribute, keyset):
            for name, param in getattr(info, attribute)._asdict().items():
                if name in keyset:
                    assert param is not None
                else:
                    assert param is None

        keysets = window_adapt_config["return_sets"]
        if keysets is None:
            keysets = (
                info.state._fields,
                info.info._fields,
                info.adaptation_state._fields,
            )
        for i, attribute in enumerate(["state", "info", "adaptation_state"]):
            check_attrs(attribute, keysets[i])

        _, (states, _) = run_inference_algorithm(
            rng_key=inference_key,
            initial_state=state,
            inference_algorithm=inference_algorithm,
            num_steps=case["num_sampling_steps"],
        )

        coefs_samples = states.position["coefs"]
        scale_samples = np.exp(states.position["log_scale"])

        np.testing.assert_allclose(np.mean(scale_samples), 1.0, atol=1e-1)
        np.testing.assert_allclose(np.mean(coefs_samples), 3.0, atol=1e-1)

    def test_mala(self):
        """Test the MALA kernel."""
        init_key0, init_key1, inference_key = jax.random.split(self.key, 3)
        x_data = jax.random.normal(init_key0, shape=(1000, 1))
        y_data = 3 * x_data + jax.random.normal(init_key1, shape=x_data.shape)

        logposterior_fn_ = functools.partial(
            self.regression_logprob, x=x_data, preds=y_data
        )
        logposterior_fn = lambda x: logposterior_fn_(**x)

        mala = blackjax.mala(logposterior_fn, 1e-5)
        state = mala.init({"coefs": 1.0, "log_scale": 1.0})
        _, states = run_inference_algorithm(
            rng_key=inference_key,
            initial_state=state,
            inference_algorithm=mala,
            transform=lambda state, info: state.position,
            num_steps=10_000,
        )

        coefs_samples = states["coefs"][3000:]
        scale_samples = np.exp(states["log_scale"][3000:])

        np.testing.assert_allclose(np.mean(scale_samples), 1.0, atol=1e-1)
        np.testing.assert_allclose(np.mean(coefs_samples), 3.0, atol=1e-1)

    def test_mclmc(self):
        """Test the MCLMC kernel."""
        init_key0, init_key1, inference_key = jax.random.split(self.key, 3)
        x_data = jax.random.normal(init_key0, shape=(1000, 1))
        y_data = 3 * x_data + jax.random.normal(init_key1, shape=x_data.shape)

        logposterior_fn_ = functools.partial(
            self.regression_logprob, x=x_data, preds=y_data
        )
        logdensity_fn = lambda x: logposterior_fn_(**x)

        states = self.run_mclmc(
            initial_position={"coefs": 1.0, "log_scale": 1.0},
            logdensity_fn=logdensity_fn,
            key=inference_key,
            num_steps=10000,
        )

        coefs_samples = states["coefs"][3000:]
        scale_samples = np.exp(states["log_scale"][3000:])

        np.testing.assert_allclose(np.mean(scale_samples), 1.0, rtol=1e-2, atol=1e-1)
        np.testing.assert_allclose(np.mean(coefs_samples), 3.0, rtol=1e-2, atol=1e-1)

    @parameterized.parameters([True, False])
    def test_adjusted_mclmc_dynamic(
        self,
        diagonal_preconditioning,
    ):
        """Test the MCLMC kernel."""

        init_key0, init_key1, inference_key = jax.random.split(self.key, 3)
        x_data = jax.random.normal(init_key0, shape=(1000, 1))
        y_data = 3 * x_data + jax.random.normal(init_key1, shape=x_data.shape)

        logposterior_fn_ = functools.partial(
            self.regression_logprob, x=x_data, preds=y_data
        )
        logdensity_fn = lambda x: logposterior_fn_(**x)

        states = self.run_adjusted_mclmc_dynamic(
            initial_position={"coefs": 1.0, "log_scale": 1.0},
            logdensity_fn=logdensity_fn,
            key=inference_key,
            num_steps=10000,
            diagonal_preconditioning=diagonal_preconditioning,
        )

        coefs_samples = states["coefs"][3000:]
        scale_samples = np.exp(states["log_scale"][3000:])

        np.testing.assert_allclose(np.mean(scale_samples), 1.0, atol=1e-2)
        np.testing.assert_allclose(np.mean(coefs_samples), 3.0, atol=1e-2)

    @parameterized.parameters([True, False])
    def test_adjusted_mclmc(self, diagonal_preconditioning):
        """Test the MCLMC kernel."""

        init_key0, init_key1, inference_key = jax.random.split(self.key, 3)
        x_data = jax.random.normal(init_key0, shape=(1000, 1))
        y_data = 3 * x_data + jax.random.normal(init_key1, shape=x_data.shape)

        logposterior_fn_ = functools.partial(
            self.regression_logprob, x=x_data, preds=y_data
        )
        logdensity_fn = lambda x: logposterior_fn_(**x)

        states = self.run_adjusted_mclmc(
            initial_position={"coefs": 1.0, "log_scale": 1.0},
            logdensity_fn=logdensity_fn,
            key=inference_key,
            num_steps=10000,
            diagonal_preconditioning=diagonal_preconditioning,
        )

        coefs_samples = states["coefs"][3000:]
        scale_samples = np.exp(states["log_scale"][3000:])

        np.testing.assert_allclose(np.mean(scale_samples), 1.0, rtol=1e-2, atol=1e-1)
        np.testing.assert_allclose(np.mean(coefs_samples), 3.0, rtol=1e-2, atol=1e-1)

    def test_adjusted_mclmc_static(self):
        """Test the MCLMC kernel."""

        init_key0, init_key1, inference_key = jax.random.split(self.key, 3)
        x_data = jax.random.normal(init_key0, shape=(1000, 1))
        y_data = 3 * x_data + jax.random.normal(init_key1, shape=x_data.shape)

        logposterior_fn_ = functools.partial(
            self.regression_logprob, x=x_data, preds=y_data
        )
        logdensity_fn = lambda x: logposterior_fn_(**x)

        states = self.run_adjusted_mclmc_static(
            initial_position={"coefs": 1.0, "log_scale": 1.0},
            logdensity_fn=logdensity_fn,
            key=inference_key,
            num_steps=10000,
        )

        coefs_samples = states["coefs"][3000:]
        scale_samples = np.exp(states["log_scale"][3000:])

        np.testing.assert_allclose(np.mean(scale_samples), 1.0, rtol=1e-2, atol=1e-1)
        np.testing.assert_allclose(np.mean(coefs_samples), 3.0, rtol=1e-2, atol=1e-1)

    # TODO: add preconditioning
    def test_emaus(
        self,
    ):
        """Test the MCLMC kernel."""

        init_key0, init_key1, inference_key = jax.random.split(self.key, 3)

        x_data = jax.random.normal(init_key0, shape=(1000, 1))
        y_data = 3 * x_data + jax.random.normal(init_key1, shape=x_data.shape)

        logposterior_fn_ = functools.partial(
            self.regression_logprob, x=x_data, preds=y_data
        )
        logdensity_fn = lambda x: logposterior_fn_(
            coefs=x["coefs"][0], log_scale=x["log_scale"][0]
        )

        def sample_init(key):
            key1, key2 = jax.random.split(key)
            coefs = jax.random.uniform(key1, shape=(1,), minval=1, maxval=2)
            log_scale = jax.random.uniform(key2, shape=(1,), minval=1, maxval=2)
            return {"coefs": coefs, "log_scale": log_scale}

        samples = self.run_emaus(
            sample_init=sample_init,
            logdensity_fn=logdensity_fn,
            transform=lambda x: x,
            ndims=2,
            key=inference_key,
            diagonal_preconditioning=True,
        )

        coefs_samples = samples["coefs"]
        scale_samples = np.exp(samples["log_scale"])

        np.testing.assert_allclose(np.mean(scale_samples), 1.0, atol=1e-2)
        np.testing.assert_allclose(np.mean(coefs_samples), 3.0, atol=1e-2)

    def test_mclmc_preconditioning(self):
        class IllConditionedGaussian:
            """Gaussian distribution. Covariance matrix has eigenvalues equally spaced in log-space, going from 1/condition_bnumber^1/2 to condition_number^1/2."""

            def __init__(self, d, condition_number):
                """numpy_seed is used to generate a random rotation for the covariance matrix.
                If None, the covariance matrix is diagonal."""

                self.ndims = d
                self.name = "IllConditionedGaussian"
                self.condition_number = condition_number
                eigs = jnp.logspace(
                    -0.5 * jnp.log10(condition_number),
                    0.5 * jnp.log10(condition_number),
                    d,
                )
                self.E_x2 = eigs
                self.R = jnp.eye(d)
                self.Hessian = jnp.diag(1 / eigs)
                self.Cov = jnp.diag(eigs)
                self.Var_x2 = 2 * jnp.square(self.E_x2)

                self.logdensity_fn = lambda x: -0.5 * x.T @ self.Hessian @ x
                self.transform = lambda x: x

                self.sample_init = lambda key: jax.random.normal(
                    key, shape=(self.ndims,)
                ) * jnp.max(jnp.sqrt(eigs))

        dim = 100
        condition_number = 10
        eigs = jnp.logspace(
            -0.5 * jnp.log10(condition_number), 0.5 * jnp.log10(condition_number), dim
        )
        model = IllConditionedGaussian(dim, condition_number)
        num_steps = 20000
        key = jax.random.PRNGKey(2)

        integrator = isokinetic_mclachlan

        def get_inverse_mass_matrix():
            init_key, tune_key = jax.random.split(key)

            initial_position = model.sample_init(init_key)

            initial_state = blackjax.mcmc.mclmc.init(
                position=initial_position,
                logdensity_fn=model.logdensity_fn,
                rng_key=init_key,
            )

            kernel = lambda inverse_mass_matrix: blackjax.mcmc.mclmc.build_kernel(
                logdensity_fn=model.logdensity_fn,
                integrator=integrator,
                inverse_mass_matrix=inverse_mass_matrix,
            )

            (_, blackjax_mclmc_sampler_params, _) = blackjax.mclmc_find_L_and_step_size(
                mclmc_kernel=kernel,
                num_steps=num_steps,
                state=initial_state,
                rng_key=tune_key,
                diagonal_preconditioning=True,
            )

            return blackjax_mclmc_sampler_params.inverse_mass_matrix

        inverse_mass_matrix = get_inverse_mass_matrix()
        assert (
            jnp.abs(
                jnp.dot(
                    (inverse_mass_matrix**2)
                    / jnp.linalg.norm(inverse_mass_matrix**2),
                    eigs / jnp.linalg.norm(eigs),
                )
                - 1
            )
            < 0.1
        )

    @parameterized.parameters(regression_test_cases)
    def test_pathfinder_adaptation(
        self,
        algorithm,
        num_warmup_steps,
        initial_position,
        num_sampling_steps,
        parameters,
    ):
        """Test the HMC kernel and the Stan warmup."""
        rng_key, init_key0, init_key1 = jax.random.split(self.key, 3)
        x_data = jax.random.normal(init_key0, shape=(1000, 1))
        y_data = 3 * x_data + jax.random.normal(init_key1, shape=x_data.shape)

        logposterior_fn_ = functools.partial(
            self.regression_logprob, x=x_data, preds=y_data
        )
        logposterior_fn = lambda x: logposterior_fn_(**x)

        warmup_key, inference_key = jax.random.split(rng_key, 2)

        warmup = blackjax.pathfinder_adaptation(
            algorithm,
            logposterior_fn,
            **parameters,
        )
        (state, parameters), _ = warmup.run(
            warmup_key,
            initial_position,
            num_warmup_steps,
        )
        inference_algorithm = algorithm(logposterior_fn, **parameters)

        _, states = run_inference_algorithm(
            rng_key=inference_key,
            initial_state=state,
            inference_algorithm=inference_algorithm,
            num_steps=num_sampling_steps,
            transform=lambda state, info: state.position,
        )

        coefs_samples = states["coefs"]
        scale_samples = np.exp(states["log_scale"])

        np.testing.assert_allclose(np.mean(scale_samples), 1.0, atol=1e-1)
        np.testing.assert_allclose(np.mean(coefs_samples), 3.0, atol=1e-1)

    def test_meads(self):
        """Test the MEADS adaptation w/ GHMC kernel."""
        rng_key, init_key0, init_key1 = jax.random.split(self.key, 3)
        x_data = jax.random.normal(init_key0, shape=(1000, 1))
        y_data = 3 * x_data + jax.random.normal(init_key1, shape=x_data.shape)

        logposterior_fn_ = functools.partial(
            self.regression_logprob, x=x_data, preds=y_data
        )
        logposterior_fn = lambda x: logposterior_fn_(**x)

        init_key, warmup_key, inference_key = jax.random.split(rng_key, 3)

        num_chains = 128
        warmup = blackjax.meads_adaptation(
            logposterior_fn,
            num_chains=num_chains,
        )
        scale_key, coefs_key = jax.random.split(init_key, 2)
        log_scales = 1.0 + jax.random.normal(scale_key, (num_chains,))
        coefs = 4.0 + jax.random.normal(coefs_key, (num_chains,))
        initial_positions = {"log_scale": log_scales, "coefs": coefs}
        (last_states, parameters), _ = warmup.run(
            warmup_key,
            initial_positions,
            num_steps=1000,
        )
        inference_algorithm = blackjax.ghmc(logposterior_fn, **parameters)

        chain_keys = jax.random.split(inference_key, num_chains)
        _, states = jax.vmap(
            lambda key, state: run_inference_algorithm(
                rng_key=key,
                initial_state=state,
                inference_algorithm=inference_algorithm,
                transform=lambda state, info: state.position,
                num_steps=100,
            )
        )(chain_keys, last_states)

        coefs_samples = states["coefs"]
        scale_samples = np.exp(states["log_scale"])

        np.testing.assert_allclose(np.mean(scale_samples), 1.0, atol=1e-1)
        np.testing.assert_allclose(np.mean(coefs_samples), 3.0, atol=1e-1)

    @parameterized.parameters([None, jax.random.uniform])
    def test_chees(self, jitter_generator):
        """Test the ChEES adaptation w/ HMC kernel."""
        rng_key, init_key0, init_key1 = jax.random.split(self.key, 3)
        x_data = jax.random.normal(init_key0, shape=(1000, 1))
        y_data = 3 * x_data + jax.random.normal(init_key1, shape=x_data.shape)

        logposterior_fn_ = functools.partial(
            self.regression_logprob, x=x_data, preds=y_data
        )
        logposterior_fn = lambda x: logposterior_fn_(**x)

        init_key, warmup_key, inference_key = jax.random.split(rng_key, 3)

        num_chains = 128
        warmup = blackjax.chees_adaptation(
            logposterior_fn, num_chains=num_chains, jitter_generator=jitter_generator
        )
        scale_key, coefs_key = jax.random.split(init_key, 2)
        log_scales = 1.0 + jax.random.normal(scale_key, (num_chains,))
        coefs = 4.0 + jax.random.normal(coefs_key, (num_chains,))
        initial_positions = {"log_scale": log_scales, "coefs": coefs}
        (last_states, parameters), _ = warmup.run(
            warmup_key,
            initial_positions,
            step_size=0.001,
            optim=optax.adam(learning_rate=0.1),
            num_steps=1000,
        )
        inference_algorithm = blackjax.dynamic_hmc(logposterior_fn, **parameters)

        chain_keys = jax.random.split(inference_key, num_chains)
        _, states = jax.vmap(
            lambda key, state: run_inference_algorithm(
                rng_key=key,
                initial_state=state,
                inference_algorithm=inference_algorithm,
                transform=lambda state, info: state.position,
                num_steps=100,
            )
        )(chain_keys, last_states)

        coefs_samples = states["coefs"]
        scale_samples = np.exp(states["log_scale"])

        np.testing.assert_allclose(np.mean(scale_samples), 1.0, atol=1e-1)
        np.testing.assert_allclose(np.mean(coefs_samples), 3.0, atol=1e-1)

    def test_barker(self):
        """Test the Barker kernel."""
        init_key0, init_key1, inference_key = jax.random.split(self.key, 3)
        x_data = jax.random.normal(init_key0, shape=(1000, 1))
        y_data = 3 * x_data + jax.random.normal(init_key1, shape=x_data.shape)

        logposterior_fn_ = functools.partial(
            self.regression_logprob, x=x_data, preds=y_data
        )
        logposterior_fn = lambda x: logposterior_fn_(**x)

        barker = blackjax.barker_proposal(logposterior_fn, 1e-1)
        state = barker.init({"coefs": 1.0, "log_scale": 1.0})

        _, states = run_inference_algorithm(
            rng_key=inference_key,
            initial_state=state,
            inference_algorithm=barker,
            transform=lambda state, info: state.position,
            num_steps=10_000,
        )

        coefs_samples = states["coefs"][3000:]
        scale_samples = np.exp(states["log_scale"][3000:])

        np.testing.assert_allclose(np.mean(scale_samples), 1.0, rtol=1e-2, atol=1e-1)
        np.testing.assert_allclose(np.mean(coefs_samples), 3.0, rtol=1e-2, atol=1e-1)


class SGMCMCTest(chex.TestCase):
    """Test sampling of a linear regression model."""

    def setUp(self):
        super().setUp()
        self.key = jax.random.key(19)

    def logprior_fn(self, position):
        return -0.5 * jnp.dot(position, position) * 0.01

    def loglikelihood_fn(self, position, x):
        w = x - position
        return -0.5 * jnp.dot(w, w)

    def test_linear_regression_contour_sgld(self):
        rng_key, data_key = jax.random.split(self.key, 2)

        data_size = 1000
        X_data = jax.random.normal(data_key, shape=(data_size, 5))

        logdensity_fn = blackjax.sgmcmc.logdensity_estimator(
            self.logprior_fn, self.loglikelihood_fn, data_size
        )
        grad_fn = blackjax.sgmcmc.grad_estimator(
            self.logprior_fn, self.loglikelihood_fn, data_size
        )
        csgld = blackjax.csgld(logdensity_fn, grad_fn)

        data_batch = X_data[:100, :]
        init_position = 1.0
        init_state = csgld.init(init_position)
        _ = csgld.step(rng_key, init_state, data_batch, 1e-3, 1e-2)

    def test_linear_regression_sgld(self):
        rng_key, data_key = jax.random.split(self.key, 2)

        data_size = 1000
        X_data = jax.random.normal(data_key, shape=(data_size, 5))

        grad_fn = blackjax.sgmcmc.grad_estimator(
            self.logprior_fn, self.loglikelihood_fn, data_size
        )
        sgld = blackjax.sgld(grad_fn)

        data_batch = X_data[:100, :]
        init_position = 1.0
        init_position = sgld.init(init_position)
        _ = sgld.step(rng_key, init_position, data_batch, 1e-3)

    def test_linear_regression_sgld_cv(self):
        rng_key, data_key = jax.random.split(self.key, 2)

        data_size = 1000
        X_data = jax.random.normal(data_key, shape=(data_size, 5))

        centering_position = 1.0

        grad_fn = blackjax.sgmcmc.grad_estimator(
            self.logprior_fn, self.loglikelihood_fn, data_size
        )
        cv_grad_fn = blackjax.sgmcmc.gradients.control_variates(
            grad_fn, centering_position, X_data
        )

        sgld = blackjax.sgld(cv_grad_fn)

        init_position = 1.0
        init_position = sgld.init(init_position)
        data_batch = X_data[:100, :]
        _ = sgld.step(rng_key, init_position, data_batch, 1e-3)

    def test_linear_regression_sghmc(self):
        rng_key, data_key = jax.random.split(self.key, 2)

        data_size = 1000
        X_data = jax.random.normal(data_key, shape=(data_size, 5))

        grad_fn = blackjax.sgmcmc.grad_estimator(
            self.logprior_fn, self.loglikelihood_fn, data_size
        )
        sghmc = blackjax.sghmc(grad_fn, 10)

        data_batch = X_data[100:200, :]
        init_position = 1.0
        init_position = sghmc.init(init_position)
        data_batch = X_data[:100, :]
        _ = sghmc.step(rng_key, init_position, data_batch, 1e-3)

    def test_linear_regression_sghmc_cv(self):
        rng_key, data_key = jax.random.split(self.key, 2)

        data_size = 1000
        X_data = jax.random.normal(data_key, shape=(data_size, 5))

        centering_position = 1.0
        grad_fn = blackjax.sgmcmc.grad_estimator(
            self.logprior_fn, self.loglikelihood_fn, data_size
        )
        cv_grad_fn = blackjax.sgmcmc.gradients.control_variates(
            grad_fn, centering_position, X_data
        )

        sghmc = blackjax.sghmc(cv_grad_fn, 10)

        init_position = 1.0
        init_position = sghmc.init(init_position)
        data_batch = X_data[:100, :]
        _ = sghmc.step(rng_key, init_position, data_batch, 1e-3)

    def test_linear_regression_sgnht(self):
        step_key, data_key = jax.random.split(self.key, 2)

        data_size = 1000
        X_data = jax.random.normal(data_key, shape=(data_size, 5))

        grad_fn = blackjax.sgmcmc.grad_estimator(
            self.logprior_fn, self.loglikelihood_fn, data_size
        )
        sgnht = blackjax.sgnht(grad_fn)

        data_batch = X_data[100:200, :]
        init_position = 1.0
        data_batch = X_data[:100, :]
        init_state = sgnht.init(init_position, self.key)
        _ = sgnht.step(step_key, init_state, data_batch, 1e-3)

    def test_linear_regression_sgnhtc_cv(self):
        step_key, data_key = jax.random.split(self.key, 2)

        data_size = 1000
        X_data = jax.random.normal(data_key, shape=(data_size, 5))

        centering_position = 1.0
        grad_fn = blackjax.sgmcmc.grad_estimator(
            self.logprior_fn, self.loglikelihood_fn, data_size
        )
        cv_grad_fn = blackjax.sgmcmc.gradients.control_variates(
            grad_fn, centering_position, X_data
        )

        sgnht = blackjax.sgnht(cv_grad_fn)

        init_position = 1.0
        data_batch = X_data[:100, :]
        init_state = sgnht.init(init_position, self.key)
        _ = sgnht.step(step_key, init_state, data_batch, 1e-3)


class LatentGaussianTest(chex.TestCase):
    """Test sampling of a linear regression model."""

    def setUp(self):
        super().setUp()
        self.key = jax.random.key(19)
        self.C = 2.0 * np.eye(1)
        self.delta = 5.0
        self.sampling_steps = 25_000
        self.burnin = 5_000

    @chex.all_variants(with_pmap=False)
    def test_latent_gaussian(self):
        from blackjax import mgrad_gaussian

        inference_algorithm = mgrad_gaussian(
            lambda x: -0.5 * jnp.sum((x - 1.0) ** 2),
            covariance=self.C,
            step_size=self.delta,
        )

        initial_state = inference_algorithm.init(jnp.zeros((1,)))

        _, states = self.variant(
            functools.partial(
                run_inference_algorithm,
                inference_algorithm=inference_algorithm,
                transform=lambda state, info: state.position,
                num_steps=self.sampling_steps,
            ),
        )(rng_key=self.key, initial_state=initial_state)

        np.testing.assert_allclose(
            np.var(states[self.burnin :]), 1 / (1 + 0.5), rtol=1e-2, atol=1e-2
        )
        np.testing.assert_allclose(
            np.mean(states[self.burnin :]), 2 / 3, rtol=1e-2, atol=1e-2
        )


def rmhmc_static_mass_matrix_fn(position):
    del position
    return jnp.array([1.0])


class UnivariateNormalTest(chex.TestCase):
    """Test sampling of a univariate Normal distribution.

    (TODO) This only passes due to clever seed hacking.
    """

    def setUp(self):
        super().setUp()
        self.key = jax.random.key(12)

    def normal_logprob(self, x):
        return stats.norm.logpdf(x, loc=1.0, scale=2.0)

    def univariate_normal_test_case(
        self,
        inference_algorithm,
        rng_key,
        initial_state,
        num_sampling_steps,
        burnin,
        postprocess_samples=None,
        **kwargs,
    ):
        inference_key, orbit_key = jax.random.split(rng_key)
        _, (states, info) = self.variant(
            functools.partial(
                run_inference_algorithm,
                inference_algorithm=inference_algorithm,
                num_steps=num_sampling_steps,
                **kwargs,
            )
        )(rng_key=inference_key, initial_state=initial_state)

        if postprocess_samples:
            samples = postprocess_samples(states, orbit_key)
        else:
            samples = states.position[burnin:]
        np.testing.assert_allclose(np.mean(samples), 1.0, rtol=1e-1)
        np.testing.assert_allclose(np.var(samples), 4.0, rtol=1e-1)

    @chex.all_variants(with_pmap=False)
    def test_irmh(self):
        inference_algorithm = blackjax.irmh(
            self.normal_logprob,
            proposal_distribution=functools.partial(
                irmh_proposal_distribution, mean=1.0
            ),
        )
        initial_state = inference_algorithm.init(jnp.array(1.0))

        self.univariate_normal_test_case(
            inference_algorithm, self.key, initial_state, 50000, 5000
        )

    @chex.all_variants(with_pmap=False)
    def test_nuts(self):
        inference_algorithm = blackjax.nuts(
            self.normal_logprob, step_size=1.0, inverse_mass_matrix=jnp.array([1.0])
        )

        initial_state = inference_algorithm.init(jnp.array(3.0))

        self.univariate_normal_test_case(
            inference_algorithm, self.key, initial_state, 5000, 1000
        )

    @chex.all_variants(with_pmap=False)
    def test_rmh(self):
        inference_algorithm = blackjax.rmh(
            self.normal_logprob, proposal_generator=rmh_proposal_distribution
        )
        initial_state = inference_algorithm.init(1.0)

        self.univariate_normal_test_case(
            inference_algorithm, self.key, initial_state, 20_000, 5_000
        )

    @chex.all_variants(with_pmap=False)
    def test_rmhmc(self):
        inference_algorithm = blackjax.rmhmc(
            self.normal_logprob,
            mass_matrix=rmhmc_static_mass_matrix_fn,
            step_size=1.0,
            num_integration_steps=30,
        )

        initial_state = inference_algorithm.init(jnp.array(3.0))

        self.univariate_normal_test_case(
            inference_algorithm, self.key, initial_state, 6_000, 1_000
        )

    @chex.all_variants(with_pmap=False)
    def test_elliptical_slice(self):
        inference_algorithm = blackjax.elliptical_slice(
            lambda x: jnp.ones_like(x), cov=jnp.array([2.0**2]), mean=1.0
        )

        initial_state = inference_algorithm.init(1.0)

        self.univariate_normal_test_case(
            inference_algorithm, self.key, initial_state, 20_000, 5_000
        )

    @chex.all_variants(with_pmap=False)
    def test_ghmc(self):
        rng_key, initial_state_key = jax.random.split(self.key)
        inference_algorithm = blackjax.ghmc(
            self.normal_logprob,
            step_size=1.0,
            momentum_inverse_scale=jnp.array(1.0),
            alpha=0.8,
            delta=2.0,
        )
        initial_state = inference_algorithm.init(jnp.array(1.0), initial_state_key)
        self.univariate_normal_test_case(
            inference_algorithm, rng_key, initial_state, 6000, 1000
        )

    @chex.all_variants(with_pmap=False)
    def test_hmc(self):
        rng_key, initial_state_key = jax.random.split(self.key)
        inference_algorithm = blackjax.hmc(
            self.normal_logprob,
            step_size=3.9,
            inverse_mass_matrix=jnp.array([1.0]),
            num_integration_steps=30,
        )
        initial_state = inference_algorithm.init(jnp.array(3.0))
        self.univariate_normal_test_case(
            inference_algorithm, rng_key, initial_state, 6000, 1000
        )

    @chex.all_variants(with_pmap=False)
    def test_orbital_hmc(self):
        inference_algorithm = blackjax.orbital_hmc(
            self.normal_logprob,
            step_size=0.1,
            inverse_mass_matrix=jnp.array([0.1]),
            period=100,
        )
        initial_state = inference_algorithm.init(jnp.array(100.0))
        burnin = 15_000

        def postprocess_samples(states, key):
            positions, weights = states
            return orbit_samples(positions[burnin:], weights[burnin:], key)

        self.univariate_normal_test_case(
            inference_algorithm,
            self.key,
            initial_state,
            20_000,
            burnin,
            postprocess_samples,
            transform=lambda state, info: ((state.positions, state.weights), info),
        )

    @chex.all_variants(with_pmap=False)
    def test_random_walk(self):
        inference_algorithm = blackjax.additive_step_random_walk.normal_random_walk(
            self.normal_logprob, sigma=jnp.array([1.0])
        )
        initial_state = inference_algorithm.init(jnp.array(1.0))

        self.univariate_normal_test_case(
            inference_algorithm, self.key, initial_state, 20_000, 5_000
        )

    @chex.all_variants(with_pmap=False)
    def test_mala(self):
        inference_algorithm = blackjax.mala(self.normal_logprob, step_size=0.2)
        initial_state = inference_algorithm.init(jnp.array(1.0))
        self.univariate_normal_test_case(
            inference_algorithm, self.key, initial_state, 45000, 5_000
        )

    @chex.all_variants(with_pmap=False)
    def test_barker(self):
        inference_algorithm = blackjax.barker_proposal(
            self.normal_logprob, step_size=1.5
        )
        initial_state = inference_algorithm.init(jnp.array(1.0))
        self.univariate_normal_test_case(
            inference_algorithm, self.key, initial_state, 20000, 2_000
        )


mcse_test_cases = [
    {
        "algorithm": blackjax.hmc,
        "parameters": {
            "step_size": 0.5,
            "num_integration_steps": 20,
        },
        "is_mass_matrix_diagonal": True,
    },
    {
        "algorithm": blackjax.nuts,
        "parameters": {"step_size": 0.5},
        "is_mass_matrix_diagonal": True,
    },
    {
        "algorithm": blackjax.hmc,
        "parameters": {
            "step_size": 0.85,
            "num_integration_steps": 27,
        },
        "is_mass_matrix_diagonal": False,
    },
    {
        "algorithm": blackjax.nuts,
        "parameters": {"step_size": 0.85},
        "is_mass_matrix_diagonal": False,
    },
    {
        "algorithm": blackjax.barker_proposal,
        "parameters": {"step_size": 0.45},
        "is_mass_matrix_diagonal": None,
    },
]


class MonteCarloStandardErrorTest(chex.TestCase):
    """Test sampler correctness using Monte Carlo Central Limit Theorem."""

    def setUp(self):
        super().setUp()
        self.key = jax.random.key(8456)

    def generate_multivariate_target(self, rng=None):
        """Genrate a Multivariate Normal distribution as target."""
        if rng is None:
            loc = jnp.array([0.0, 3])
            scale = jnp.array([1.0, 2.0])
            rho = jnp.array(0.75)
        else:
            loc_rng, scale_rng, rho_rng = jax.random.split(rng, 3)
            loc = jax.random.normal(loc_rng, [2]) * 10.0
            scale = jnp.abs(jax.random.normal(scale_rng, [2])) * 2.5
            rho = jax.random.uniform(rho_rng, [], minval=-1.0, maxval=1.0)

        cov = jnp.diag(scale**2)
        cov = cov.at[0, 1].set(rho * scale[0] * scale[1])
        cov = cov.at[1, 0].set(rho * scale[0] * scale[1])

        def logdensity_fn(x):
            return stats.multivariate_normal.logpdf(x, loc, cov).sum()

        return logdensity_fn, loc, scale, rho, cov

    def mcse_test(self, samples, true_param, p_val=0.01):
        posterior_mean = jnp.mean(samples, axis=[0, 1])
        ess = diagnostics.effective_sample_size(samples, chain_axis=0, sample_axis=1)
        posterior_sd = jnp.std(samples, axis=0, ddof=1)
        avg_monte_carlo_standard_error = jnp.mean(posterior_sd, axis=0) / jnp.sqrt(ess)
        scaled_error = (
            jnp.abs(posterior_mean - true_param) / avg_monte_carlo_standard_error
        )
        np.testing.assert_array_less(scaled_error, stats.norm.ppf(1 - p_val))
        return scaled_error

    @parameterized.parameters(mcse_test_cases)
    def test_mcse(self, algorithm, parameters, is_mass_matrix_diagonal):
        """Test convergence using Monte Carlo CLT across multiple chains."""
        pos_init_key, sample_key = jax.random.split(self.key)
        (
            logdensity_fn,
            true_loc,
            true_scale,
            true_rho,
            true_cov,
        ) = self.generate_multivariate_target(None)
        if is_mass_matrix_diagonal is not None:
            if is_mass_matrix_diagonal:
                inverse_mass_matrix = true_scale**2
            else:
                inverse_mass_matrix = true_cov
            inference_algorithm = algorithm(
                logdensity_fn,
                inverse_mass_matrix=inverse_mass_matrix,
                **parameters,
            )
        else:
            inference_algorithm = algorithm(logdensity_fn, **parameters)

        num_chains = 10
        initial_positions = jax.random.normal(pos_init_key, [num_chains, 2])
        initial_states = jax.vmap(inference_algorithm.init, in_axes=(0,))(
            initial_positions
        )
        multi_chain_sample_key = jax.random.split(sample_key, num_chains)

        inference_loop_multiple_chains = jax.vmap(
            functools.partial(
                run_inference_algorithm,
                inference_algorithm=inference_algorithm,
                transform=lambda state, info: state.position,
                num_steps=2_000,
            )
        )
        _, states = inference_loop_multiple_chains(
            rng_key=multi_chain_sample_key, initial_state=initial_states
        )

        posterior_samples = states[:, -1000:]
        posterior_delta = posterior_samples - true_loc
        posterior_variance = posterior_delta**2.0
        posterior_correlation = jnp.prod(posterior_delta, axis=-1, keepdims=True) / (
            true_scale[0] * true_scale[1]
        )

        _ = jax.tree.map(
            self.mcse_test,
            [posterior_samples, posterior_variance, posterior_correlation],
            [true_loc, true_scale**2, true_rho],
        )


# TODO: remove
class Banana:
    """Banana target fromm the Inference Gym"""

    def __init__(self, initialization="wide"):
        self.name = "Banana"
        self.ndims = 2
        self.curvature = 0.03

        self.transform = lambda x: x
        self.E_x2 = jnp.array(
            [100.0, 19.0]
        )  # the first is analytic the second is by drawing 10^8 samples from the generative model. Relative accuracy is around 10^-5.
        self.Var_x2 = jnp.array([20000.0, 4600.898])

        if initialization == "map":
            self.sample_init = lambda key: jnp.array([0, -100.0 * self.curvature])
        elif initialization == "posterior":
            self.sample_init = lambda key: self.posterior_draw(key)
        elif initialization == "wide":
            self.sample_init = (
                lambda key: jax.random.normal(key, shape=(self.ndims,))
                * jnp.array([10.0, 5.0])
                * 2
            )
        else:
            raise ValueError(
                "initialization = " + initialization + " is not a valid option."
            )

    def logdensity_fn(self, x):
        mu2 = self.curvature * (x[0] ** 2 - 100)
        return -0.5 * (jnp.square(x[0] / 10.0) + jnp.square(x[1] - mu2))

    def posterior_draw(self, key):
        z = jax.random.normal(key, shape=(2,))
        x0 = 10.0 * z[0]
        x1 = self.curvature * (x0**2 - 100) + z[1]
        return jnp.array([x0, x1])

    def ground_truth(self):
        x = jax.vmap(self.posterior_draw)(
            jax.random.split(jax.random.PRNGKey(0), 100000000)
        )
        print(jnp.average(x, axis=0))
        print(jnp.average(jnp.square(x), axis=0))
        print(jnp.std(jnp.square(x[:, 0])) ** 2, jnp.std(jnp.square(x[:, 1])) ** 2)


if __name__ == "__main__":
    absltest.main()<|MERGE_RESOLUTION|>--- conflicted
+++ resolved
@@ -15,13 +15,10 @@
 import blackjax.diagnostics as diagnostics
 import blackjax.mcmc.random_walk
 from blackjax.adaptation.base import get_filter_adapt_info_fn, return_all_adapt_info
-<<<<<<< HEAD
-from blackjax.adaptation.ensemble_mclmc import emaus
-=======
->>>>>>> a053bed0
 from blackjax.mcmc.adjusted_mclmc_dynamic import rescale
 from blackjax.mcmc.integrators import isokinetic_mclachlan
 from blackjax.util import run_inference_algorithm
+from blackjax.adaptation.ensemble_mclmc import emaus
 
 
 def orbit_samples(orbits, weights, rng_key):
@@ -152,7 +149,7 @@
 
         return samples
 
-    def run_adjusted_mclmc_dynamic(
+    def run_adjusted_mclmc(
         self,
         logdensity_fn,
         num_steps,
@@ -183,7 +180,7 @@
             logdensity_fn=logdensity_fn,
         )
 
-        target_acc_rate = 0.9
+        target_acc_rate = 0.65
 
         (
             blackjax_state_after_tuning,
@@ -225,11 +222,7 @@
 
         return out
 
-<<<<<<< HEAD
-    def run_adjusted_mclmc(
-=======
     def run_adjusted_mclmc_static(
->>>>>>> a053bed0
         self,
         logdensity_fn,
         num_steps,
@@ -262,10 +255,7 @@
         (
             blackjax_state_after_tuning,
             blackjax_mclmc_sampler_params,
-<<<<<<< HEAD
-=======
             _,
->>>>>>> a053bed0
         ) = blackjax.adjusted_mclmc_find_L_and_step_size(
             mclmc_kernel=kernel,
             num_steps=num_steps,
@@ -301,43 +291,43 @@
         return out
 
     def run_emaus(
-        self,
-        sample_init,
-        logdensity_fn,
-        ndims,
-        transform,
-        key,
-        diagonal_preconditioning,
-    ):
-        mesh = jax.sharding.Mesh(jax.devices(), "chains")
-
-        from blackjax.mcmc.integrators import mclachlan_coefficients
-
-        integrator_coefficients = mclachlan_coefficients
-
-        info, grads_per_step, _acc_prob, final_state = emaus(
-            logdensity_fn=logdensity_fn,
-            sample_init=sample_init,
-            transform=transform,
-            ndims=ndims,
-            num_steps1=100,
-            num_steps2=300,
-            num_chains=100,
-            mesh=mesh,
-            rng_key=key,
-            alpha=1.9,
-            C=0.1,
-            early_stop=1,
-            r_end=1e-2,
-            diagonal_preconditioning=diagonal_preconditioning,
-            integrator_coefficients=integrator_coefficients,
-            steps_per_sample=15,
-            acc_prob=None,
-            ensemble_observables=lambda x: x,
-            # ensemble_observables = lambda x: vec @ x
-        )  # run the algorithm
-
-        return final_state.position
+            self,
+            sample_init,
+            logdensity_fn,
+            ndims,
+            transform,
+            key,
+            diagonal_preconditioning,
+        ):
+            mesh = jax.sharding.Mesh(jax.devices(), "chains")
+    
+            from blackjax.mcmc.integrators import mclachlan_coefficients
+    
+            integrator_coefficients = mclachlan_coefficients
+    
+            info, grads_per_step, _acc_prob, final_state = emaus(
+                logdensity_fn=logdensity_fn,
+                sample_init=sample_init,
+                transform=transform,
+                ndims=ndims,
+                num_steps1=100,
+                num_steps2=300,
+                num_chains=100,
+                mesh=mesh,
+                rng_key=key,
+                alpha=1.9,
+                C=0.1,
+                early_stop=1,
+                r_end=1e-2,
+                diagonal_preconditioning=diagonal_preconditioning,
+                integrator_coefficients=integrator_coefficients,
+                steps_per_sample=15,
+                acc_prob=None,
+                ensemble_observables=lambda x: x,
+                # ensemble_observables = lambda x: vec @ x
+            )  # run the algorithm
+    
+            return final_state.position
 
     @parameterized.parameters(
         itertools.product(
@@ -455,38 +445,7 @@
         np.testing.assert_allclose(np.mean(scale_samples), 1.0, rtol=1e-2, atol=1e-1)
         np.testing.assert_allclose(np.mean(coefs_samples), 3.0, rtol=1e-2, atol=1e-1)
 
-    @parameterized.parameters([True, False])
-    def test_adjusted_mclmc_dynamic(
-        self,
-        diagonal_preconditioning,
-    ):
-        """Test the MCLMC kernel."""
-
-        init_key0, init_key1, inference_key = jax.random.split(self.key, 3)
-        x_data = jax.random.normal(init_key0, shape=(1000, 1))
-        y_data = 3 * x_data + jax.random.normal(init_key1, shape=x_data.shape)
-
-        logposterior_fn_ = functools.partial(
-            self.regression_logprob, x=x_data, preds=y_data
-        )
-        logdensity_fn = lambda x: logposterior_fn_(**x)
-
-        states = self.run_adjusted_mclmc_dynamic(
-            initial_position={"coefs": 1.0, "log_scale": 1.0},
-            logdensity_fn=logdensity_fn,
-            key=inference_key,
-            num_steps=10000,
-            diagonal_preconditioning=diagonal_preconditioning,
-        )
-
-        coefs_samples = states["coefs"][3000:]
-        scale_samples = np.exp(states["log_scale"][3000:])
-
-        np.testing.assert_allclose(np.mean(scale_samples), 1.0, atol=1e-2)
-        np.testing.assert_allclose(np.mean(coefs_samples), 3.0, atol=1e-2)
-
-    @parameterized.parameters([True, False])
-    def test_adjusted_mclmc(self, diagonal_preconditioning):
+    def test_adjusted_mclmc(self):
         """Test the MCLMC kernel."""
 
         init_key0, init_key1, inference_key = jax.random.split(self.key, 3)
@@ -503,7 +462,6 @@
             logdensity_fn=logdensity_fn,
             key=inference_key,
             num_steps=10000,
-            diagonal_preconditioning=diagonal_preconditioning,
         )
 
         coefs_samples = states["coefs"][3000:]
@@ -536,45 +494,6 @@
 
         np.testing.assert_allclose(np.mean(scale_samples), 1.0, rtol=1e-2, atol=1e-1)
         np.testing.assert_allclose(np.mean(coefs_samples), 3.0, rtol=1e-2, atol=1e-1)
-
-    # TODO: add preconditioning
-    def test_emaus(
-        self,
-    ):
-        """Test the MCLMC kernel."""
-
-        init_key0, init_key1, inference_key = jax.random.split(self.key, 3)
-
-        x_data = jax.random.normal(init_key0, shape=(1000, 1))
-        y_data = 3 * x_data + jax.random.normal(init_key1, shape=x_data.shape)
-
-        logposterior_fn_ = functools.partial(
-            self.regression_logprob, x=x_data, preds=y_data
-        )
-        logdensity_fn = lambda x: logposterior_fn_(
-            coefs=x["coefs"][0], log_scale=x["log_scale"][0]
-        )
-
-        def sample_init(key):
-            key1, key2 = jax.random.split(key)
-            coefs = jax.random.uniform(key1, shape=(1,), minval=1, maxval=2)
-            log_scale = jax.random.uniform(key2, shape=(1,), minval=1, maxval=2)
-            return {"coefs": coefs, "log_scale": log_scale}
-
-        samples = self.run_emaus(
-            sample_init=sample_init,
-            logdensity_fn=logdensity_fn,
-            transform=lambda x: x,
-            ndims=2,
-            key=inference_key,
-            diagonal_preconditioning=True,
-        )
-
-        coefs_samples = samples["coefs"]
-        scale_samples = np.exp(samples["log_scale"])
-
-        np.testing.assert_allclose(np.mean(scale_samples), 1.0, atol=1e-2)
-        np.testing.assert_allclose(np.mean(coefs_samples), 3.0, atol=1e-2)
 
     def test_mclmc_preconditioning(self):
         class IllConditionedGaussian:
@@ -655,6 +574,44 @@
             )
             < 0.1
         )
+
+    def test_emaus(
+            self,
+        ):
+            """Test the MCLMC kernel."""
+    
+            init_key0, init_key1, inference_key = jax.random.split(self.key, 3)
+    
+            x_data = jax.random.normal(init_key0, shape=(1000, 1))
+            y_data = 3 * x_data + jax.random.normal(init_key1, shape=x_data.shape)
+    
+            logposterior_fn_ = functools.partial(
+                self.regression_logprob, x=x_data, preds=y_data
+            )
+            logdensity_fn = lambda x: logposterior_fn_(
+                coefs=x["coefs"][0], log_scale=x["log_scale"][0]
+            )
+    
+            def sample_init(key):
+                key1, key2 = jax.random.split(key)
+                coefs = jax.random.uniform(key1, shape=(1,), minval=1, maxval=2)
+                log_scale = jax.random.uniform(key2, shape=(1,), minval=1, maxval=2)
+                return {"coefs": coefs, "log_scale": log_scale}
+    
+            samples = self.run_emaus(
+                sample_init=sample_init,
+                logdensity_fn=logdensity_fn,
+                transform=lambda x: x,
+                ndims=2,
+                key=inference_key,
+                diagonal_preconditioning=True,
+            )
+    
+            coefs_samples = samples["coefs"]
+            scale_samples = np.exp(samples["log_scale"])
+    
+            np.testing.assert_allclose(np.mean(scale_samples), 1.0, atol=1e-2)
+            np.testing.assert_allclose(np.mean(coefs_samples), 3.0, atol=1e-2)
 
     @parameterized.parameters(regression_test_cases)
     def test_pathfinder_adaptation(
@@ -1338,54 +1295,5 @@
         )
 
 
-# TODO: remove
-class Banana:
-    """Banana target fromm the Inference Gym"""
-
-    def __init__(self, initialization="wide"):
-        self.name = "Banana"
-        self.ndims = 2
-        self.curvature = 0.03
-
-        self.transform = lambda x: x
-        self.E_x2 = jnp.array(
-            [100.0, 19.0]
-        )  # the first is analytic the second is by drawing 10^8 samples from the generative model. Relative accuracy is around 10^-5.
-        self.Var_x2 = jnp.array([20000.0, 4600.898])
-
-        if initialization == "map":
-            self.sample_init = lambda key: jnp.array([0, -100.0 * self.curvature])
-        elif initialization == "posterior":
-            self.sample_init = lambda key: self.posterior_draw(key)
-        elif initialization == "wide":
-            self.sample_init = (
-                lambda key: jax.random.normal(key, shape=(self.ndims,))
-                * jnp.array([10.0, 5.0])
-                * 2
-            )
-        else:
-            raise ValueError(
-                "initialization = " + initialization + " is not a valid option."
-            )
-
-    def logdensity_fn(self, x):
-        mu2 = self.curvature * (x[0] ** 2 - 100)
-        return -0.5 * (jnp.square(x[0] / 10.0) + jnp.square(x[1] - mu2))
-
-    def posterior_draw(self, key):
-        z = jax.random.normal(key, shape=(2,))
-        x0 = 10.0 * z[0]
-        x1 = self.curvature * (x0**2 - 100) + z[1]
-        return jnp.array([x0, x1])
-
-    def ground_truth(self):
-        x = jax.vmap(self.posterior_draw)(
-            jax.random.split(jax.random.PRNGKey(0), 100000000)
-        )
-        print(jnp.average(x, axis=0))
-        print(jnp.average(jnp.square(x), axis=0))
-        print(jnp.std(jnp.square(x[:, 0])) ** 2, jnp.std(jnp.square(x[:, 1])) ** 2)
-
-
 if __name__ == "__main__":
     absltest.main()