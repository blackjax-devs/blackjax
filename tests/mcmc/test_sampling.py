--- conflicted
+++ resolved
@@ -513,13 +513,9 @@
         from blackjax import mgrad_gaussian
 
         inference_algorithm = mgrad_gaussian(
-<<<<<<< HEAD
-            lambda x: -0.5 * jnp.sum((x - 1.0) ** 2), self.C, self.delta
-=======
             lambda x: -0.5 * jnp.sum((x - 1.0) ** 2),
             covariance=self.C,
             step_size=self.delta,
->>>>>>> 029b981e
         )
 
         initial_state = inference_algorithm.init(jnp.zeros((1,)))
