import itertools

import chex
import jax
import jax.numpy as jnp
<<<<<<< HEAD
import numpy as np
from absl.testing import absltest, parameterized
from scipy.special import ellipj
=======
import jax.scipy.stats as stats
import numpy as np
from absl.testing import absltest, parameterized
from jax.flatten_util import ravel_pytree
>>>>>>> 40589713

import blackjax.mcmc.integrators as integrators
from blackjax.mcmc.integrators import esh_dynamics_momentum_update_one_step
from blackjax.util import generate_unit_vector


def HarmonicOscillator(inv_mass_matrix, k=1.0, m=1.0):
    """Potential and Kinetic energy of an harmonic oscillator."""

    def neg_potential_energy(q):
        return -jnp.sum(0.5 * k * jnp.square(q["x"]))

    def kinetic_energy(p, position=None):
        del position
        v = jnp.multiply(inv_mass_matrix, p["x"])
        return jnp.sum(0.5 * jnp.dot(v, p["x"]))

    return neg_potential_energy, kinetic_energy


def FreeFall(inv_mass_matrix, g=1.0):
    """Potential and kinetic energy of a free-falling object."""

    def neg_potential_energy(q):
        return -jnp.sum(g * q["x"])

    def kinetic_energy(p, position=None):
        del position
        v = jnp.multiply(inv_mass_matrix, p["x"])
        return jnp.sum(0.5 * jnp.dot(v, p["x"]))

    return neg_potential_energy, kinetic_energy


def PlanetaryMotion(inv_mass_matrix):
    """Potential and kinetic energy for planar planetary motion."""

    def neg_potential_energy(q):
        return 1.0 / jnp.power(q["x"] ** 2 + q["y"] ** 2, 0.5)

    def kinetic_energy(p, position=None):
        del position
        z = jnp.stack([p["x"], p["y"]], axis=-1)
        return 0.5 * jnp.dot(inv_mass_matrix, z**2)

    return neg_potential_energy, kinetic_energy


<<<<<<< HEAD
algorithms = {
    "velocity_verlet": {"algorithm": integrators.velocity_verlet, "precision": 1e-4},
    "mclachlan": {"algorithm": integrators.mclachlan, "precision": 1e-5},
    "yoshida": {"algorithm": integrators.yoshida, "precision": 1e-6},
    "implicit_midpoint": {
        "algorithm": integrators.implicit_midpoint,
        "precision": 1e-4,
    },
}
=======
def MultivariateNormal(inv_mass_matrix):
    """Potential and kinetic energy for a multivariate normal distribution."""

    def log_density(q):
        q, _ = ravel_pytree(q)
        return stats.multivariate_normal.logpdf(q, jnp.zeros_like(q), inv_mass_matrix)

    def kinetic_energy(p):
        p, _ = ravel_pytree(p)
        return 0.5 * p.T @ inv_mass_matrix @ p

    return log_density, kinetic_energy
>>>>>>> 40589713


mvnormal_position_init = {
    "a": 0.0,
    "b": jnp.asarray([1.0, 2.0, 3.0]),
    "c": jnp.ones((2, 1)),
}
_, unravel_fn = ravel_pytree(mvnormal_position_init)
key0, key1 = jax.random.split(jax.random.key(52))
mvnormal_momentum_init = unravel_fn(jax.random.normal(key0, (6,)))
a = jax.random.normal(key1, (6, 6))
cov = jnp.matmul(a.T, a)
# Validated numerically
mvnormal_position_end = unravel_fn(
    jnp.asarray([0.38887993, 0.85231394, 2.7879136, 3.0339851, 0.5856687, 1.9291426])
)
mvnormal_momentum_end = unravel_fn(
    jnp.asarray([0.46576163, 0.23854092, 1.2518811, -0.35647452, -0.742138, 1.2552949])
)

examples = {
    "free_fall": {
        "model": FreeFall,
        "num_steps": 100,
        "step_size": 0.01,
        "q_init": {"x": 0.0},
        "p_init": {"x": 1.0},
        "q_final": {"x": 0.5},
        "p_final": {"x": 1.0},
        "inv_mass_matrix": jnp.array([1.0]),
    },
    "harmonic_oscillator": {
        "model": HarmonicOscillator,
        "num_steps": 100,
        "step_size": 0.01,
        "q_init": {"x": 0.0},
        "p_init": {"x": 1.0},
        "q_final": {"x": jnp.sin(1.0)},
        "p_final": {"x": jnp.cos(1.0)},
        "inv_mass_matrix": jnp.array([1.0]),
    },
    "planetary_motion": {
        "model": PlanetaryMotion,
        "num_steps": 628,
        "step_size": 0.01,
        "q_init": {"x": 1.0, "y": 0.0},
        "p_init": {"x": 0.0, "y": 1.0},
        "q_final": {"x": 1.0, "y": 0.0},
        "p_final": {"x": 0.0, "y": 1.0},
        "inv_mass_matrix": jnp.array([1.0, 1.0]),
    },
    "multivariate_normal": {
        "model": MultivariateNormal,
        "num_steps": 16,
        "step_size": 0.005,
        "q_init": mvnormal_position_init,
        "p_init": mvnormal_momentum_init,
        "q_final": mvnormal_position_end,
        "p_final": mvnormal_momentum_end,
        "inv_mass_matrix": cov,
    },
}

algorithms = {
    "velocity_verlet": {"algorithm": integrators.velocity_verlet, "precision": 1e-4},
    "mclachlan": {"algorithm": integrators.mclachlan, "precision": 1e-5},
    "yoshida": {"algorithm": integrators.yoshida, "precision": 1e-6},
    "noneuclidean_leapfrog": {"algorithm": integrators.noneuclidean_leapfrog},
    "noneuclidean_mclachlan": {"algorithm": integrators.noneuclidean_mclachlan},
    "noneuclidean_yoshida": {"algorithm": integrators.noneuclidean_yoshida},
}


class IntegratorTest(chex.TestCase):
    """Test the numerical accuracy of trajectory integrators.

    We compare the evolution of the trajectory to analytical integration, and
    the conservation of energy. JAX's default float precision is 32bit; it is
    possible to change it to 64bit but only at startup. It is thus impossible
    to test both in the same run; we run the tests with the lower precision.
    """

    @chex.all_variants(with_pmap=False)
    @parameterized.parameters(
        itertools.product(
<<<<<<< HEAD
            ["free_fall", "harmonic_oscillator", "planetary_motion"],
            ["velocity_verlet", "mclachlan", "yoshida", "implicit_midpoint"],
=======
            [
                "free_fall",
                "harmonic_oscillator",
                "planetary_motion",
                "multivariate_normal",
            ],
            [
                "velocity_verlet",
                "mclachlan",
                "yoshida",
            ],
>>>>>>> 40589713
        )
    )
    def test_euclidean_integrator(self, example_name, integrator_name):
        integrator = algorithms[integrator_name]
        example = examples[example_name]

        model = example["model"]
        neg_potential, kinetic_energy = model(example["inv_mass_matrix"])

        step = self.variant(integrator["algorithm"](neg_potential, kinetic_energy))

        step_size = example["step_size"]

        q = example["q_init"]
        p = example["p_init"]
        initial_state = integrators.IntegratorState(
            q, p, neg_potential(q), jax.grad(neg_potential)(q)
        )

        final_state = jax.lax.fori_loop(
            0,
            example["num_steps"],
            lambda _, state: step(state, step_size),
            initial_state,
        )

        # We make sure that the particle moved from its initial position.
        chex.assert_trees_all_close(final_state.position, example["q_final"], atol=1e-2)

        # We now check the conservation of energy, the property that matters the most in HMC.
        energy = -neg_potential(q) + kinetic_energy(p)
        new_energy = -neg_potential(final_state.position) + kinetic_energy(
            final_state.momentum
        )
        self.assertAlmostEqual(energy, new_energy, delta=integrator["precision"])

    @chex.all_variants(with_pmap=False)
<<<<<<< HEAD
    def test_non_separable(self):
        """Test the integration of a non-separable Hamiltonian with a known
        closed-form solution, as defined in https://arxiv.org/abs/1609.02212.
        """

        def neg_potential(q):
            return -0.5 * (q**2 + 1)

        def kinetic_energy(p, position=None):
            return 0.5 * p**2 * (1 + position**2)

        step = self.variant(
            integrators.implicit_midpoint(neg_potential, kinetic_energy)
        )
        step_size = 1e-3
        q = jnp.array(-1.0)
        p = jnp.array(0.0)
        initial_state = integrators.IntegratorState(
            q, p, neg_potential(q), jax.grad(neg_potential)(q)
        )

        def scan_body(state, _):
            state = step(state, step_size)
            return state, state

        final_state, traj = jax.lax.scan(
            scan_body,
            initial_state,
            xs=None,
            length=10_000,
        )

        # The closed-form solution is computed as follows:
        t = step_size * np.arange(len(traj.position))
        expected = q * ellipj(t * np.sqrt(1 + q**2), q**2 / (1 + q**2))[1]

        # Check that the trajectory matches the closed-form solution to
        # acceptable precision
        chex.assert_tree_all_close(traj.position, expected, atol=step_size)

        # And check the conservation of energy
        energy = -neg_potential(q) + kinetic_energy(p, position=q)
        new_energy = -neg_potential(final_state.position) + kinetic_energy(
            final_state.momentum, position=final_state.position
        )
        self.assertAlmostEqual(energy, new_energy, delta=1e-4)
=======
    @parameterized.parameters([3, 5])
    def test_esh_momentum_update(self, dims):
        """
        Test the numerically efficient version of the momentum update currently
        implemented match the naive implementation according to the Equation 16 in
        :cite:p:`robnik2023microcanonical`
        """
        step_size = 1e-3
        key0, key1 = jax.random.split(jax.random.key(62))
        gradient = jax.random.uniform(key0, shape=(dims,))
        momentum = jax.random.uniform(key1, shape=(dims,))
        momentum /= jnp.linalg.norm(momentum)

        # Navie implementation
        gradient_norm = jnp.linalg.norm(gradient)
        gradient_normalized = gradient / gradient_norm
        delta = step_size * gradient_norm / (dims - 1)
        next_momentum = (
            momentum
            + gradient_normalized
            * (
                jnp.sinh(delta)
                + jnp.dot(gradient_normalized, momentum * (jnp.cosh(delta) - 1))
            )
        ) / (jnp.cosh(delta) + jnp.dot(gradient_normalized, momentum * jnp.sinh(delta)))

        # Efficient implementation
        update_stable = self.variant(esh_dynamics_momentum_update_one_step)
        next_momentum1, *_ = update_stable(momentum, gradient, step_size, 1.0)
        np.testing.assert_array_almost_equal(next_momentum, next_momentum1)

    @chex.all_variants(with_pmap=False)
    def test_noneuclidean_leapfrog(self):
        cov = jnp.asarray([[1.0, 0.5, 0.1], [0.5, 2.0, -0.1], [0.1, -0.1, 3.0]])
        logdensity_fn = lambda x: stats.multivariate_normal.logpdf(
            x, jnp.zeros([3]), cov
        )

        step = self.variant(integrators.noneuclidean_leapfrog(logdensity_fn))

        rng = jax.random.key(4263456)
        key0, key1 = jax.random.split(rng, 2)
        position_init = jax.random.normal(key0, (3,))
        momentum_init = generate_unit_vector(key1, position_init)
        step_size = 0.0001
        initial_state = integrators.new_integrator_state(
            logdensity_fn, position_init, momentum_init
        )
        next_state, kinetic_energy_change = step(initial_state, step_size)

        # explicit integration
        op1 = esh_dynamics_momentum_update_one_step
        op2 = integrators.euclidean_position_update_fn(logdensity_fn)
        position, momentum, _, logdensity_grad = initial_state
        momentum, kinetic_grad, kinetic_energy_change0 = op1(
            momentum,
            logdensity_grad,
            step_size,
            0.5,
            None,
        )
        position, logdensity, logdensity_grad, position_update_info = op2(
            position,
            kinetic_grad,
            step_size,
            1.0,
            None,
        )
        momentum, kinetic_grad, kinetic_energy_change1 = op1(
            momentum,
            logdensity_grad,
            step_size,
            0.5,
            None,
        )
        next_state_ = integrators.IntegratorState(
            position, momentum, logdensity, logdensity_grad
        )

        chex.assert_trees_all_close(next_state, next_state_)
        np.testing.assert_almost_equal(
            kinetic_energy_change, kinetic_energy_change0 + kinetic_energy_change1
        )

    @chex.all_variants(with_pmap=False)
    @parameterized.parameters(
        [
            "noneuclidean_leapfrog",
            "noneuclidean_mclachlan",
            "noneuclidean_yoshida",
        ],
    )
    def test_noneuclidean_integrator(self, integrator_name):
        integrator = algorithms[integrator_name]
        cov = jnp.asarray([[1.0, 0.5], [0.5, 2.0]])
        logdensity_fn = lambda x: stats.multivariate_normal.logpdf(
            x, jnp.zeros([2]), cov
        )

        step = self.variant(integrator["algorithm"](logdensity_fn))

        rng = jax.random.key(4263456)
        key0, key1 = jax.random.split(rng, 2)
        position_init = jax.random.normal(key0, (2,))
        momentum_init = generate_unit_vector(key1, position_init)
        step_size = 0.0001
        initial_state = integrators.new_integrator_state(
            logdensity_fn, position_init, momentum_init
        )

        final_state, kinetic_energy_change = jax.lax.scan(
            lambda state, _: step(state, step_size),
            initial_state,
            xs=None,
            length=15,
        )

        # Check the conservation of energy.
        potential_energy_change = final_state.logdensity - initial_state.logdensity
        energy_change = kinetic_energy_change[-1] + potential_energy_change
        self.assertAlmostEqual(energy_change, 0, delta=1e-3)
>>>>>>> 40589713


if __name__ == "__main__":
    absltest.main()<|MERGE_RESOLUTION|>--- conflicted
+++ resolved
@@ -3,16 +3,11 @@
 import chex
 import jax
 import jax.numpy as jnp
-<<<<<<< HEAD
-import numpy as np
-from absl.testing import absltest, parameterized
-from scipy.special import ellipj
-=======
 import jax.scipy.stats as stats
 import numpy as np
 from absl.testing import absltest, parameterized
 from jax.flatten_util import ravel_pytree
->>>>>>> 40589713
+from scipy.special import ellipj
 
 import blackjax.mcmc.integrators as integrators
 from blackjax.mcmc.integrators import esh_dynamics_momentum_update_one_step
@@ -61,17 +56,6 @@
     return neg_potential_energy, kinetic_energy
 
 
-<<<<<<< HEAD
-algorithms = {
-    "velocity_verlet": {"algorithm": integrators.velocity_verlet, "precision": 1e-4},
-    "mclachlan": {"algorithm": integrators.mclachlan, "precision": 1e-5},
-    "yoshida": {"algorithm": integrators.yoshida, "precision": 1e-6},
-    "implicit_midpoint": {
-        "algorithm": integrators.implicit_midpoint,
-        "precision": 1e-4,
-    },
-}
-=======
 def MultivariateNormal(inv_mass_matrix):
     """Potential and kinetic energy for a multivariate normal distribution."""
 
@@ -84,7 +68,6 @@
         return 0.5 * p.T @ inv_mass_matrix @ p
 
     return log_density, kinetic_energy
->>>>>>> 40589713
 
 
 mvnormal_position_init = {
@@ -152,6 +135,10 @@
     "velocity_verlet": {"algorithm": integrators.velocity_verlet, "precision": 1e-4},
     "mclachlan": {"algorithm": integrators.mclachlan, "precision": 1e-5},
     "yoshida": {"algorithm": integrators.yoshida, "precision": 1e-6},
+    "implicit_midpoint": {
+        "algorithm": integrators.implicit_midpoint,
+        "precision": 1e-4,
+    },
     "noneuclidean_leapfrog": {"algorithm": integrators.noneuclidean_leapfrog},
     "noneuclidean_mclachlan": {"algorithm": integrators.noneuclidean_mclachlan},
     "noneuclidean_yoshida": {"algorithm": integrators.noneuclidean_yoshida},
@@ -170,10 +157,6 @@
     @chex.all_variants(with_pmap=False)
     @parameterized.parameters(
         itertools.product(
-<<<<<<< HEAD
-            ["free_fall", "harmonic_oscillator", "planetary_motion"],
-            ["velocity_verlet", "mclachlan", "yoshida", "implicit_midpoint"],
-=======
             [
                 "free_fall",
                 "harmonic_oscillator",
@@ -184,8 +167,8 @@
                 "velocity_verlet",
                 "mclachlan",
                 "yoshida",
+                "implicit_midpoint",
             ],
->>>>>>> 40589713
         )
     )
     def test_euclidean_integrator(self, example_name, integrator_name):
@@ -223,54 +206,6 @@
         self.assertAlmostEqual(energy, new_energy, delta=integrator["precision"])
 
     @chex.all_variants(with_pmap=False)
-<<<<<<< HEAD
-    def test_non_separable(self):
-        """Test the integration of a non-separable Hamiltonian with a known
-        closed-form solution, as defined in https://arxiv.org/abs/1609.02212.
-        """
-
-        def neg_potential(q):
-            return -0.5 * (q**2 + 1)
-
-        def kinetic_energy(p, position=None):
-            return 0.5 * p**2 * (1 + position**2)
-
-        step = self.variant(
-            integrators.implicit_midpoint(neg_potential, kinetic_energy)
-        )
-        step_size = 1e-3
-        q = jnp.array(-1.0)
-        p = jnp.array(0.0)
-        initial_state = integrators.IntegratorState(
-            q, p, neg_potential(q), jax.grad(neg_potential)(q)
-        )
-
-        def scan_body(state, _):
-            state = step(state, step_size)
-            return state, state
-
-        final_state, traj = jax.lax.scan(
-            scan_body,
-            initial_state,
-            xs=None,
-            length=10_000,
-        )
-
-        # The closed-form solution is computed as follows:
-        t = step_size * np.arange(len(traj.position))
-        expected = q * ellipj(t * np.sqrt(1 + q**2), q**2 / (1 + q**2))[1]
-
-        # Check that the trajectory matches the closed-form solution to
-        # acceptable precision
-        chex.assert_tree_all_close(traj.position, expected, atol=step_size)
-
-        # And check the conservation of energy
-        energy = -neg_potential(q) + kinetic_energy(p, position=q)
-        new_energy = -neg_potential(final_state.position) + kinetic_energy(
-            final_state.momentum, position=final_state.position
-        )
-        self.assertAlmostEqual(energy, new_energy, delta=1e-4)
-=======
     @parameterized.parameters([3, 5])
     def test_esh_momentum_update(self, dims):
         """
@@ -392,7 +327,54 @@
         potential_energy_change = final_state.logdensity - initial_state.logdensity
         energy_change = kinetic_energy_change[-1] + potential_energy_change
         self.assertAlmostEqual(energy_change, 0, delta=1e-3)
->>>>>>> 40589713
+
+    @chex.all_variants(with_pmap=False)
+    def test_non_separable(self):
+        """Test the integration of a non-separable Hamiltonian with a known
+        closed-form solution, as defined in https://arxiv.org/abs/1609.02212.
+        """
+
+        def neg_potential(q):
+            return -0.5 * (q**2 + 1)
+
+        def kinetic_energy(p, position=None):
+            return 0.5 * p**2 * (1 + position**2)
+
+        step = self.variant(
+            integrators.implicit_midpoint(neg_potential, kinetic_energy)
+        )
+        step_size = 1e-3
+        q = jnp.array(-1.0)
+        p = jnp.array(0.0)
+        initial_state = integrators.IntegratorState(
+            q, p, neg_potential(q), jax.grad(neg_potential)(q)
+        )
+
+        def scan_body(state, _):
+            state = step(state, step_size)
+            return state, state
+
+        final_state, traj = jax.lax.scan(
+            scan_body,
+            initial_state,
+            xs=None,
+            length=10_000,
+        )
+
+        # The closed-form solution is computed as follows:
+        t = step_size * np.arange(len(traj.position))
+        expected = q * ellipj(t * np.sqrt(1 + q**2), q**2 / (1 + q**2))[1]
+
+        # Check that the trajectory matches the closed-form solution to
+        # acceptable precision
+        chex.assert_tree_all_close(traj.position, expected, atol=step_size)
+
+        # And check the conservation of energy
+        energy = -neg_potential(q) + kinetic_energy(p, position=q)
+        new_energy = -neg_potential(final_state.position) + kinetic_energy(
+            final_state.momentum, position=final_state.position
+        )
+        self.assertAlmostEqual(energy, new_energy, delta=1e-4)
 
 
 if __name__ == "__main__":
