<<<<<<< HEAD
"""Make sure that the log probability function is only compiled/trace once.
=======
# Copyright Contributors to the Numpyro project.
# SPDX-License-Identifier: Apache-2.0
"""Make sure that the log probability function is only compiled once.
>>>>>>> 9592ea46
"""
import chex
import jax
import jax.numpy as jnp
import jax.scipy as jscipy

import blackjax.hmc as hmc
import blackjax.nuts as nuts

from absl.testing import absltest


<<<<<<< HEAD
class CompliationTest(chex.TestCase):
    def test_hmc(self):
        @chex.assert_max_traces(n=1)
        def potential(x):
            return jscipy.stats.norm.logpdf(x)
=======
def logprob_fn(x):
    GLOBAL["count"] += 1
    return jscipy.stats.norm.logpdf(x)
>>>>>>> 9592ea46

        rng_key = jax.random.PRNGKey(0)
        state = hmc.new_state(1.0, potential)

<<<<<<< HEAD
        chex.clear_trace_counter()

        kernel = jax.jit(
            hmc.kernel(
                potential,
                step_size=1e-2,
                inverse_mass_matrix=jnp.array([1.0]),
                num_integration_steps=10,
            )
=======
def test_hmc():
    rng_key = jax.random.PRNGKey(0)
    state = hmc.new_state(1.0, logprob_fn)

    GLOBAL["count"] = 0
    kernel = jax.jit(
        hmc.kernel(
            logprob_fn,
            step_size=1e-2,
            inverse_mass_matrix=jnp.array([1.0]),
            num_integration_steps=10,
>>>>>>> 9592ea46
        )

        for _ in range(10):
            rng_key, sample_key = jax.random.split(rng_key)
            state, _ = kernel(sample_key, state)

    def test_nuts(self):
        # Potential function was traced twice as we call potential function
        # at Step 0 when building a new trajectory in tree doubling.
        @chex.assert_max_traces(n=2)
        def potential(x):
            return jscipy.stats.norm.logpdf(x)

        rng_key = jax.random.PRNGKey(0)
        state = hmc.new_state(1.0, potential)

<<<<<<< HEAD
        chex.clear_trace_counter()

        kernel = jax.jit(
            nuts.kernel(potential, step_size=1e-2, inverse_mass_matrix=jnp.array([1.0]))
        )

        for _ in range(10):
            rng_key, sample_key = jax.random.split(rng_key)
            state, _ = kernel(sample_key, state)
=======
def test_nuts():
    rng_key = jax.random.PRNGKey(0)
    state = hmc.new_state(1.0, logprob_fn)

    GLOBAL["count"] = 0
    kernel = jax.jit(
        nuts.kernel(logprob_fn, step_size=1e-2, inverse_mass_matrix=jnp.array([1.0]))
    )
>>>>>>> 9592ea46


<<<<<<< HEAD
if __name__ == "__main__":
    absltest.main()
=======
    # Log probability function was traced twice as we call the function
    # at Step 0 when building a new trajectory in tree doubling.
    assert GLOBAL["count"] == 2
>>>>>>> 9592ea46
<|MERGE_RESOLUTION|>--- conflicted
+++ resolved
@@ -1,10 +1,4 @@
-<<<<<<< HEAD
 """Make sure that the log probability function is only compiled/trace once.
-=======
-# Copyright Contributors to the Numpyro project.
-# SPDX-License-Identifier: Apache-2.0
-"""Make sure that the log probability function is only compiled once.
->>>>>>> 9592ea46
 """
 import chex
 import jax
@@ -17,44 +11,24 @@
 from absl.testing import absltest
 
 
-<<<<<<< HEAD
 class CompliationTest(chex.TestCase):
     def test_hmc(self):
         @chex.assert_max_traces(n=1)
-        def potential(x):
+        def logprob_fn(x):
             return jscipy.stats.norm.logpdf(x)
-=======
-def logprob_fn(x):
-    GLOBAL["count"] += 1
-    return jscipy.stats.norm.logpdf(x)
->>>>>>> 9592ea46
 
         rng_key = jax.random.PRNGKey(0)
-        state = hmc.new_state(1.0, potential)
+        state = hmc.new_state(1.0, logprob_fn)
 
-<<<<<<< HEAD
         chex.clear_trace_counter()
 
         kernel = jax.jit(
             hmc.kernel(
-                potential,
+                logprob_fn,
                 step_size=1e-2,
                 inverse_mass_matrix=jnp.array([1.0]),
                 num_integration_steps=10,
             )
-=======
-def test_hmc():
-    rng_key = jax.random.PRNGKey(0)
-    state = hmc.new_state(1.0, logprob_fn)
-
-    GLOBAL["count"] = 0
-    kernel = jax.jit(
-        hmc.kernel(
-            logprob_fn,
-            step_size=1e-2,
-            inverse_mass_matrix=jnp.array([1.0]),
-            num_integration_steps=10,
->>>>>>> 9592ea46
         )
 
         for _ in range(10):
@@ -62,42 +36,25 @@
             state, _ = kernel(sample_key, state)
 
     def test_nuts(self):
-        # Potential function was traced twice as we call potential function
+        # Log probability function was traced twice as we call it
         # at Step 0 when building a new trajectory in tree doubling.
         @chex.assert_max_traces(n=2)
-        def potential(x):
+        def logprob_fn(x):
             return jscipy.stats.norm.logpdf(x)
 
         rng_key = jax.random.PRNGKey(0)
-        state = hmc.new_state(1.0, potential)
+        state = hmc.new_state(1.0, logprob_fn)
 
-<<<<<<< HEAD
         chex.clear_trace_counter()
 
         kernel = jax.jit(
-            nuts.kernel(potential, step_size=1e-2, inverse_mass_matrix=jnp.array([1.0]))
+            nuts.kernel(logprob_fn, step_size=1e-2, inverse_mass_matrix=jnp.array([1.0]))
         )
 
         for _ in range(10):
             rng_key, sample_key = jax.random.split(rng_key)
             state, _ = kernel(sample_key, state)
-=======
-def test_nuts():
-    rng_key = jax.random.PRNGKey(0)
-    state = hmc.new_state(1.0, logprob_fn)
-
-    GLOBAL["count"] = 0
-    kernel = jax.jit(
-        nuts.kernel(logprob_fn, step_size=1e-2, inverse_mass_matrix=jnp.array([1.0]))
-    )
->>>>>>> 9592ea46
 
 
-<<<<<<< HEAD
 if __name__ == "__main__":
-    absltest.main()
-=======
-    # Log probability function was traced twice as we call the function
-    # at Step 0 when building a new trajectory in tree doubling.
-    assert GLOBAL["count"] == 2
->>>>>>> 9592ea46
+    absltest.main()