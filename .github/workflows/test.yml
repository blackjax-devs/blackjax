name: Tests

on:
  pull_request:
    branches: [main]
  push:
    branches: [main]

jobs:
  style:
    name: Check the code style
    runs-on: ubuntu-latest
    steps:
    - uses: actions/checkout@v3
    - uses: actions/setup-python@v4
      with:
        python-version: 3.12
    - uses: pre-commit/action@v3.0.0

  test:
    name: Run tests for Python ${{ matrix.python-version }}
    runs-on: ubuntu-latest
    needs:
      - style
    strategy:
      matrix:
        python-version: ['3.12', '3.13']
    steps:
    - uses: actions/checkout@v3
    - name: Set up Python ${{ matrix.python-version }}
      uses: actions/setup-python@v4
      with:
        python-version: ${{ matrix.python-version }}
    - name: Set up test environment
      run: |
        python -m pip install --upgrade pip
        pip install .
        less requirements.txt | grep 'pytest\|chex' | xargs -i -t pip install {}
    - name: Run tests
      run: |
<<<<<<< HEAD
        pytest -vv -m benchmark --cov=blackjax --cov-report=xml --cov-report=term tests
=======
        pytest -n auto -vv --benchmark-disable --cov=blackjax --cov-report=xml --cov-report=term tests
>>>>>>> 4109da59
    - name: Upload coverage to Codecov
      uses: codecov/codecov-action@v3
      with:
        env_vars: OS,PYTHON
        name: codecov-umbrella
        fail_ci_if_error: false<|MERGE_RESOLUTION|>--- conflicted
+++ resolved
@@ -38,11 +38,7 @@
         less requirements.txt | grep 'pytest\|chex' | xargs -i -t pip install {}
     - name: Run tests
       run: |
-<<<<<<< HEAD
-        pytest -vv -m benchmark --cov=blackjax --cov-report=xml --cov-report=term tests
-=======
         pytest -n auto -vv --benchmark-disable --cov=blackjax --cov-report=xml --cov-report=term tests
->>>>>>> 4109da59
     - name: Upload coverage to Codecov
       uses: codecov/codecov-action@v3
       with:
