--- conflicted
+++ resolved
@@ -65,13 +65,8 @@
 algo = blackjax.nss(
     logprior_fn=prior,
     loglikelihood_fn=loglikelihood,
-<<<<<<< HEAD
-    num_delete=n_delete,
-    num_inner_steps=num_mcmc_steps,
-=======
     num_delete=num_delete,
     num_inner_steps=num_inner_steps,
->>>>>>> 469b2e3d
 )
 
 rng_key, init_key, sample_key = jax.random.split(rng_key, 3)
