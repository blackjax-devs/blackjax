--- conflicted
+++ resolved
@@ -441,11 +441,8 @@
 
         else:
             final_state_all, info_history = lax.scan(step, initial_state_all, xs)
-<<<<<<< HEAD
             steps_done = num_steps
         
-=======
->>>>>>> b55ab0df
 
         final_state, final_adaptation_state = final_state_all
         return (
