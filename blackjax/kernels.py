--- conflicted
+++ resolved
@@ -648,51 +648,23 @@
         return SamplingAlgorithm(init_fn, step_fn)
 
 
-<<<<<<< HEAD
-# -----------------------------------------------------------------------------
-#                           VARIATIONAL INFERENCE
-# -----------------------------------------------------------------------------
-
-
-class pathfinder:
-    """Implements the (basic) user interface for the pathfinder kernel.
-
-    Pathfinder locates normal approximations to the target density along a
-    quasi-Newton optimization path, with local covariance estimated using
-    the inverse Hessian estimates produced by the L-BFGS optimizer.
-    Pathfinder returns draws from the approximation with the lowest estimated
-    Kullback-Leibler (KL) divergence to the true posterior.
-
-    Note: all the heavy processing in performed in the init function, step
-    function is just a drawing a sample from a normal distribution
-
-=======
 class orbital_hmc:
     """Implements the (basic) user interface for the Periodic orbital MCMC kernel
-
     Each iteration of the periodic orbital MCMC outputs ``period`` weighted samples from
     a single Hamiltonian orbit connecting the previous sample and momentum (latent) variable
     with precision matrix ``inverse_mass_matrix``, evaluated using the ``bijection`` as an
     integrator with discretization parameter ``step_size``.
-
     Examples
     --------
-
     A new Periodic orbital MCMC kernel can be initialized and used with the following code:
-
-    .. code::
-
+    .. code::
         per_orbit = blackjax.orbital_hmc(logprob_fn, step_size, inverse_mass_matrix, period)
         state = per_orbit.init(position)
         new_state, info = per_orbit.step(rng_key, state)
-
     We can JIT-compile the step function for better performance
-
-    .. code::
-
+    .. code::
         step = jax.jit(per_orbit.step)
         new_state, info = step(rng_key, state)
-
     Parameters
     ----------
     logprob_fn
@@ -707,33 +679,11 @@
         The number of steps used to build the orbit.
     bijection
         (algorithm parameter) The symplectic integrator to use to build the orbit.
->>>>>>> 1393af3e
-
     Returns
     -------
     A ``SamplingAlgorithm``.
-
-    """
-
-<<<<<<< HEAD
-    init = staticmethod(vi.pathfinder.init)
-    kernel = staticmethod(vi.pathfinder.kernel)
-
-    def __new__(  # type: ignore[misc]
-        cls,
-        rng_key: PRNGKey,
-        logprob_fn: Callable,
-        num_samples: int = 200,
-        **lbfgs_kwargs,
-    ) -> SamplingAlgorithm:
-
-        step = cls.kernel()
-
-        def init_fn(position: PyTree):
-            return cls.init(
-                rng_key, logprob_fn, position, num_samples, False, **lbfgs_kwargs
-            )
-=======
+    """
+
     init = staticmethod(mcmc.periodic_orbital.init)
     kernel = staticmethod(mcmc.periodic_orbital.kernel)
 
@@ -751,25 +701,121 @@
 
         def init_fn(position: PyTree):
             return cls.init(position, logprob_fn, period)
->>>>>>> 1393af3e
 
         def step_fn(rng_key: PRNGKey, state):
             return step(
                 rng_key,
                 state,
-<<<<<<< HEAD
-=======
                 logprob_fn,
                 step_size,
                 inverse_mass_matrix,
                 period,
->>>>>>> 1393af3e
             )
 
         return SamplingAlgorithm(init_fn, step_fn)
 
 
-<<<<<<< HEAD
+class elliptical_slice:
+    """Implements the (basic) user interface for the Elliptical Slice sampling kernel
+    Examples
+    --------
+    A new Elliptical Slice sampling kernel can be initialized and used with the following code:
+    .. code::
+        ellip_slice = blackjax.elliptical_slice(loglikelihood_fn, cov_matrix)
+        state = ellip_slice.init(position)
+        new_state, info = ellip_slice.step(rng_key, state)
+    We can JIT-compile the step function for better performance
+    .. code::
+        step = jax.jit(ellip_slice.step)
+        new_state, info = step(rng_key, state)
+    Parameters
+    ----------
+    loglikelihood_fn
+        Only the log likelihood function from the posterior distributon we wish to sample.
+    cov_matrix
+        The value of the covariance matrix of the gaussian prior distribution from the posterior we wish to sample.
+    Returns
+    -------
+    A ``SamplingAlgorithm``.
+    """
+
+    init = staticmethod(mcmc.elliptical_slice.init)
+    kernel = staticmethod(mcmc.elliptical_slice.kernel)
+
+    def __new__(  # type: ignore[misc]
+        cls,
+        loglikelihood_fn: Callable,
+        *,
+        mean: Array,
+        cov: Array,
+    ) -> SamplingAlgorithm:
+
+        step = cls.kernel(cov, mean)
+
+        def init_fn(position: PyTree):
+            return cls.init(position, loglikelihood_fn)
+
+        def step_fn(rng_key: PRNGKey, state):
+            return step(
+                rng_key,
+                state,
+                loglikelihood_fn,
+            )
+
+        return SamplingAlgorithm(init_fn, step_fn)
+
+      
+# -----------------------------------------------------------------------------
+#                           VARIATIONAL INFERENCE
+# -----------------------------------------------------------------------------
+
+
+class pathfinder:
+    """Implements the (basic) user interface for the pathfinder kernel.
+
+    Pathfinder locates normal approximations to the target density along a
+    quasi-Newton optimization path, with local covariance estimated using
+    the inverse Hessian estimates produced by the L-BFGS optimizer.
+    Pathfinder returns draws from the approximation with the lowest estimated
+    Kullback-Leibler (KL) divergence to the true posterior.
+
+    Note: all the heavy processing in performed in the init function, step
+    function is just a drawing a sample from a normal distribution
+
+
+    Returns
+    -------
+    A ``SamplingAlgorithm``.
+
+    """
+
+    init = staticmethod(vi.pathfinder.init)
+    kernel = staticmethod(vi.pathfinder.kernel)
+
+    def __new__(  # type: ignore[misc]
+        cls,
+        rng_key: PRNGKey,
+        logprob_fn: Callable,
+        num_samples: int = 200,
+        **lbfgs_kwargs,
+    ) -> SamplingAlgorithm:
+
+        step = cls.kernel()
+
+        def init_fn(position: PyTree):
+            return cls.init(
+                rng_key, logprob_fn, position, num_samples, False, **lbfgs_kwargs
+            )
+
+        def step_fn(rng_key: PRNGKey, state):
+            return step(
+                rng_key,
+                state,
+            )
+
+        return SamplingAlgorithm(init_fn, step_fn)
+
+
 def pathfinder_adaptation(
     algorithm: Union[hmc, nuts],
     logprob_fn: Callable,
@@ -864,64 +910,4 @@
 
         return last_chain_state, kernel, warmup_chain
 
-    return AdaptationAlgorithm(run)
-=======
-class elliptical_slice:
-    """Implements the (basic) user interface for the Elliptical Slice sampling kernel
-
-    Examples
-    --------
-
-    A new Elliptical Slice sampling kernel can be initialized and used with the following code:
-
-    .. code::
-
-        ellip_slice = blackjax.elliptical_slice(loglikelihood_fn, cov_matrix)
-        state = ellip_slice.init(position)
-        new_state, info = ellip_slice.step(rng_key, state)
-
-    We can JIT-compile the step function for better performance
-
-    .. code::
-
-        step = jax.jit(ellip_slice.step)
-        new_state, info = step(rng_key, state)
-
-    Parameters
-    ----------
-    loglikelihood_fn
-        Only the log likelihood function from the posterior distributon we wish to sample.
-    cov_matrix
-        The value of the covariance matrix of the gaussian prior distribution from the posterior we wish to sample.
-
-    Returns
-    -------
-    A ``SamplingAlgorithm``.
-
-    """
-
-    init = staticmethod(mcmc.elliptical_slice.init)
-    kernel = staticmethod(mcmc.elliptical_slice.kernel)
-
-    def __new__(  # type: ignore[misc]
-        cls,
-        loglikelihood_fn: Callable,
-        *,
-        mean: Array,
-        cov: Array,
-    ) -> SamplingAlgorithm:
-
-        step = cls.kernel(cov, mean)
-
-        def init_fn(position: PyTree):
-            return cls.init(position, loglikelihood_fn)
-
-        def step_fn(rng_key: PRNGKey, state):
-            return step(
-                rng_key,
-                state,
-                loglikelihood_fn,
-            )
-
-        return SamplingAlgorithm(init_fn, step_fn)
->>>>>>> 1393af3e
+    return AdaptationAlgorithm(run)