import jax
import jax.numpy as jnp
import blackjax
from blackjax.util import run_inference_algorithm
import blackjax

from blackjax.adaptation.unadjusted_alba import unadjusted_alba
from blackjax.adaptation.unadjusted_step_size import robnik_step_size_tuning
from blackjax.adaptation.unadjusted_alba import unadjusted_alba
import math
from blackjax.mcmc.adjusted_mclmc_dynamic import make_random_trajectory_length_fn
from functools import partial
from blackjax.adaptation.step_size import bisection_monotonic_fn

# unbelievable that this is not in the standard library
def compose(f, g):
    return lambda x: f(g(x))


def las(logdensity_fn, num_chains, key, ndims, num_adjusted_steps, diagonal_preconditioning=True, target_acceptance_rate=0.8):

    init_key, tune_key, unadjusted_key, adjusted_key = jax.random.split(key, 4)
    initial_position = jax.random.normal(init_key, (ndims,))

    ### Phase 1: unadjusted ###

    integrator = blackjax.mcmc.integrators.isokinetic_mclachlan
        
<<<<<<< HEAD
    num_alba_steps = 1000
=======
    # burn-in and adaptation
    num_alba_steps = 10000
>>>>>>> 35ba3135
    warmup = unadjusted_alba(
        algorithm=blackjax.mclmc, 
        logdensity_fn=logdensity_fn, integrator=integrator, 
        target_eevpd=5e-4, 
        # target_acceptance_rate=target_acceptance_rate,
        v=jnp.sqrt(ndims), 
        num_alba_steps=num_alba_steps,
        preconditioning=diagonal_preconditioning,
        alba_factor=0.4,
        )

<<<<<<< HEAD
    # run warmup
    (blackjax_state_after_tuning, blackjax_mclmc_sampler_params), adaptation_info = warmup.run(tune_key, initial_position, 2000)
=======
    (blackjax_state_after_tuning, blackjax_mclmc_sampler_params), adaptation_info = warmup.run(tune_key, initial_position, 20000)
>>>>>>> 35ba3135

    # sampling
    ess_per_sample = blackjax_mclmc_sampler_params['ESS']

    num_steps = math.ceil(num_chains // ess_per_sample)

    alg = blackjax.mclmc(
            logdensity_fn=logdensity_fn,
            L=blackjax_mclmc_sampler_params['L'],
            step_size=blackjax_mclmc_sampler_params['step_size'],
            inverse_mass_matrix=blackjax_mclmc_sampler_params['inverse_mass_matrix'],
            integrator=integrator,
        )

    final_output, history = run_inference_algorithm(
            rng_key=unadjusted_key,
            initial_state=blackjax_state_after_tuning,
            inference_algorithm=alg,
            num_steps=num_steps,
            transform=(lambda a, b: a),
            progress_bar=False,
        )    
    samples = history.position


    ### Phase 2: adjusted ###

    subsamples = samples[::math.ceil(1/ess_per_sample)]

    integration_steps_fn = make_random_trajectory_length_fn(True)

<<<<<<< HEAD

    # initial_states = jax.lax.map(lambda x: blackjax.adjusted_mclmc_dynamic.init(x, logdensity_fn, jax.random.key(0)), xs=subsamples)
=======
    initial_states = jax.lax.map(lambda x: blackjax.adjusted_mclmc_dynamic.init(x, logdensity_fn, jax.random.key(0)), xs=subsamples)
>>>>>>> 35ba3135

    def make_mams_step(key):
        def mams_step(inp):
            # init_key, run_key = jax.random.split(key, 2)

            step_size, positions, info, step_size_adaptation_state = inp
            keys = jax.random.split(key, positions.shape[0])
            # num_steps_per_traj = blackjax_mclmc_sampler_params['L'] / step_size
            num_steps_per_traj = 1

            alg = blackjax.adjusted_mclmc_dynamic(
                    logdensity_fn=logdensity_fn,
                    step_size=step_size,
                    integration_steps_fn=integration_steps_fn(num_steps_per_traj),
                    integrator=blackjax.mcmc.integrators.isokinetic_velocity_verlet,
                    inverse_mass_matrix=blackjax_mclmc_sampler_params['inverse_mass_matrix'],
                    L_proposal_factor=jnp.inf,
                )
            
            # run_keys = jax.random.split(run_key, positions.shape[0])

            def step_fn(pos_key):
                pos, key = pos_key
                init_key, run_key = jax.random.split(key, 2)
                return alg.step(
                    rng_key=run_key,
                    state=blackjax.adjusted_mclmc_dynamic.init(pos, logdensity_fn, init_key),
                )
            
            new_states, infos = jax.lax.map(step_fn, xs=(positions,keys))
            # jax.debug.print("infos adaptation step: {infos}", infos=jnp.sum(infos.is_accepted))
            return (step_size, new_states.position, infos, step_size_adaptation_state)

        return mams_step
        
    epsadap_update = bisection_monotonic_fn(target_acceptance_rate)
    step_size_adaptation_state_initial = (jnp.array([-jnp.inf, jnp.inf]), False)
        
    def tuning_step(inp):

        old_step_size, old_positions, old_infos, step_size_adaptation_state = inp
        acc_rate = old_infos.acceptance_rate.mean()

        
        step_size_adaptation_state, new_step_size = epsadap_update(
            step_size_adaptation_state,
            old_step_size,
            acc_rate,
        )
        
        return (new_step_size, old_positions, old_infos, step_size_adaptation_state)
        # return (10.0, old_positions, old_infos, step_size_adaptation_state)

    step = lambda key: compose(tuning_step, make_mams_step(key))

    initial_adjusted_key, adjusted_key = jax.random.split(adjusted_key, 2)
    _, _, infos, _ = make_mams_step(initial_adjusted_key)((blackjax_mclmc_sampler_params['step_size'], subsamples, None, step_size_adaptation_state_initial))
    
    
    positions = subsamples
    step_size = blackjax_mclmc_sampler_params['step_size']

    (step_size, position, infos, step_size_adaptation_state), (step_sizes, positions, infos, step_size_adaptation_state) = jax.lax.scan(lambda state, key: (step(key)(state), step(key)(state)), (step_size, subsamples, infos, step_size_adaptation_state_initial), jax.random.split(adjusted_key, num_adjusted_steps))

    return samples, positions, infos, num_steps, step_size_adaptation_state

# type: forall a, b: (a -> b) -> (b -> a) -> Int -> (a -> b)
# e.g.: a ~ (stepsize, position), b ~ (state)
def feedback(f,g, n, state_a):
    for i in range(n):
        state_b = f(state_a)
        # print(state_b, "state_b")
        state_a = g(state_b)
        # print(state_a, "state_a")
    return state_a
        <|MERGE_RESOLUTION|>--- conflicted
+++ resolved
@@ -26,12 +26,8 @@
 
     integrator = blackjax.mcmc.integrators.isokinetic_mclachlan
         
-<<<<<<< HEAD
-    num_alba_steps = 1000
-=======
     # burn-in and adaptation
     num_alba_steps = 10000
->>>>>>> 35ba3135
     warmup = unadjusted_alba(
         algorithm=blackjax.mclmc, 
         logdensity_fn=logdensity_fn, integrator=integrator, 
@@ -43,12 +39,7 @@
         alba_factor=0.4,
         )
 
-<<<<<<< HEAD
-    # run warmup
-    (blackjax_state_after_tuning, blackjax_mclmc_sampler_params), adaptation_info = warmup.run(tune_key, initial_position, 2000)
-=======
     (blackjax_state_after_tuning, blackjax_mclmc_sampler_params), adaptation_info = warmup.run(tune_key, initial_position, 20000)
->>>>>>> 35ba3135
 
     # sampling
     ess_per_sample = blackjax_mclmc_sampler_params['ESS']
@@ -80,12 +71,9 @@
 
     integration_steps_fn = make_random_trajectory_length_fn(True)
 
-<<<<<<< HEAD
 
     # initial_states = jax.lax.map(lambda x: blackjax.adjusted_mclmc_dynamic.init(x, logdensity_fn, jax.random.key(0)), xs=subsamples)
-=======
-    initial_states = jax.lax.map(lambda x: blackjax.adjusted_mclmc_dynamic.init(x, logdensity_fn, jax.random.key(0)), xs=subsamples)
->>>>>>> 35ba3135
+    # initial_states = jax.lax.map(lambda x: blackjax.adjusted_mclmc_dynamic.init(x, logdensity_fn, jax.random.key(0)), xs=subsamples)
 
     def make_mams_step(key):
         def mams_step(inp):
