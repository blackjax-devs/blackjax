--- conflicted
+++ resolved
@@ -294,12 +294,8 @@
         observables_for_bias=observables_for_bias,
     )
 
-<<<<<<< HEAD
 
     final_state, final_adaptation_state, info2, steps_done_phase_2 = run_eca(
-=======
-    final_state, final_adaptation_state, info2 = run_eca(
->>>>>>> b55ab0df
         key_mclmc,
         initial_state,
         kernel,
