--- conflicted
+++ resolved
@@ -22,11 +22,7 @@
 from blackjax.base import SamplingAlgorithm
 from blackjax.mcmc.proposal import safe_energy_diff, static_binomial_sampling
 from blackjax.mcmc.trajectory import hmc_energy
-<<<<<<< HEAD
-from blackjax.types import PRNGKey, PyTree
-=======
-from blackjax.types import Array, ArrayLikeTree, ArrayTree, PRNGKey
->>>>>>> 40589713
+from blackjax.types import ArrayLikeTree, ArrayTree, PRNGKey
 
 __all__ = [
     "HMCState",
@@ -263,13 +259,8 @@
 
 def hmc_proposal(
     integrator: Callable,
-<<<<<<< HEAD
     kinetic_energy: metrics.KineticEnergy,
-    step_size: Union[float, PyTree],
-=======
-    kinetic_energy: Callable,
     step_size: Union[float, ArrayLikeTree],
->>>>>>> 40589713
     num_integration_steps: int = 1,
     divergence_threshold: float = 1000,
     *,
