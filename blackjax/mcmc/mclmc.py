--- conflicted
+++ resolved
@@ -83,10 +83,7 @@
             state, step_size
         )
 
-<<<<<<< HEAD
 
-=======
->>>>>>> 70b8ae66
         # Langevin-like noise
         momentum = partially_refresh_momentum(
             momentum=momentum, rng_key=rng_key, L=L, step_size=step_size
