--- conflicted
+++ resolved
@@ -161,19 +161,11 @@
         proposal, info = proposal_generator(slice, integrator_state)
         proposal = hmc.flip_momentum(proposal)
         state = GHMCState(
-<<<<<<< HEAD
-            proposal.position,
-            proposal.momentum,
-            proposal.logdensity,
-            proposal.logdensity_grad,
-            info.acceptance_rate,
-=======
             position=proposal.position,
             momentum=proposal.momentum,
             logdensity=proposal.logdensity,
             logdensity_grad=proposal.logdensity_grad,
             slice=info.acceptance_rate,
->>>>>>> 3e8d8ea2
         )
 
         return state, info
