--- conflicted
+++ resolved
@@ -290,17 +290,11 @@
 yoshida_coefficients = [b1, a1, b2, a2, b2, a1, b1]
 yoshida = generate_euclidean_integrator(yoshida_coefficients)
 
-<<<<<<< HEAD
-"""11 stage Omelyan integrator [I.P. Omelyan, I.M. Mryglod and R. Folk, Comput. Phys. Commun. 151 (2003) 272.],
-4MN5FV in [Takaishi, Tetsuya, and Philippe De Forcrand. "Testing and tuning symplectic integrators for the hybrid Monte Carlo algorithm in lattice QCD." Physical Review E 73.3 (2006): 036706.]
-popular in LQCD"""
-=======
 """
 Eleven-stage palindromic symplectic integrator derived in :cite:p:`omelyan2003symplectic`.
 
 Popular in LQCD, see also :cite:p:`takaishi2006testing`.
 """
->>>>>>> 360ac3bc
 b1 = 0.08398315262876693
 a1 = 0.2539785108410595
 b2 = 0.6822365335719091
