# Copyright 2020- The Blackjax Authors.
#
# Licensed under the Apache License, Version 2.0 (the "License");
# you may not use this file except in compliance with the License.
# You may obtain a copy of the License at
#
#     http://www.apache.org/licenses/LICENSE-2.0
#
# Unless required by applicable law or agreed to in writing, software
# distributed under the License is distributed on an "AS IS" BASIS,
# WITHOUT WARRANTIES OR CONDITIONS OF ANY KIND, either express or implied.
# See the License for the specific language governing permissions and
# limitations under the License.
"""Adaptive Nested Sampling for BlackJAX.

This module provides an adaptive version of the Nested Sampling algorithm.
In this variant, the parameters of the inner MCMC kernel, which is used to
sample new live points, are updated (tuned) at each iteration of the
Nested Sampling loop. This adaptation is based on the information from the
current set of live particles or the history of the sampling process,
allowing the MCMC kernel to adjust to the changing characteristics of the
constrained prior distribution as the likelihood threshold increases.
"""
from functools import partial
from typing import Callable, Dict

import jax
import jax.numpy as jnp
from blackjax import SamplingAlgorithm
from blackjax.ns.base import NSInfo, NSState
from blackjax.ns.base import build_kernel as base_build_kernel
from blackjax.ns.base import delete_fn
from blackjax.ns.base import init as init_base
from blackjax.smc.inner_kernel_tuning import StateWithParameterOverride
from blackjax.types import ArrayLikeTree, ArrayTree, PRNGKey

__all__ = ["init", "build_kernel"]


def init(
    particles: ArrayLikeTree,
    loglikelihood_fn: Callable,
    logprior_fn: Callable,
    mcmc_parameter_update_fn: Callable[[NSState, NSInfo], Dict[str, ArrayTree]],
) -> StateWithParameterOverride:
    """Initializes the state for the Adaptive Nested Sampler.

    This involves initializing the base Nested Sampler state and then computing
    the initial set of parameters for the inner MCMC kernel using the
    `mcmc_parameter_update_fn`.

    Parameters
    ----------
    particles
        An initial set of particles (PyTree of arrays) drawn from the prior
        distribution.
    loglikelihood_fn
        A function that computes the log-likelihood of a single particle.
    logprior_fn
        A function that computes the log-prior of a single particle.
    mcmc_parameter_update_fn
        A function that, given the current `NSState` and `NSInfo` (though info might be None at initialization),
        computes a dictionary of parameters for the inner MCMC kernel.

    Returns
    -------
    StateWithParameterOverride
        The initial state for the adaptive Nested Sampler, including the
        initial MCMC kernel parameters.
    """
    state = init_base(particles, loglikelihood_fn, logprior_fn)
    initial_parameter_value = mcmc_parameter_update_fn(
        state, NSInfo(state, None, None, None, None)
    )
    return StateWithParameterOverride(state, initial_parameter_value)


def build_kernel(
    logprior_fn: Callable,
    loglikelihood_fn: Callable,
    delete_fn: Callable,
    mcmc_build_kernel: Callable,
    mcmc_init_fn: Callable,
    mcmc_parameter_update_fn: Callable[[NSState, NSInfo], Dict[str, ArrayTree]],
    num_mcmc_steps: int,
) -> Callable:
    """Build an adaptive Nested Sampling kernel.

    This kernel extends the base Nested Sampling kernel by re-computing/tuning
    the parameters for the inner MCMC kernel at each step. The
    `mcmc_parameter_update_fn` is called after each NS step to determine the
    MCMC parameters for the *next* NS step.

    Parameters
    ----------
    logprior_fn
        A function that computes the log-prior probability of a single particle.
    loglikelihood_fn
        A function that computes the log-likelihood of a single particle.
    delete_fn
        A function `(rng_key, current_ns_state) -> (dead_indices, live_indices_for_resampling)`
        that identifies particles to be deleted and selects live particles
        to be starting points for new particle generation.
    mcmc_build_kernel
        A function that, when called with MCMC parameters, returns an MCMC kernel function.
    mcmc_init_fn
        A function `(position, logdensity_fn) -> mcmc_state` that initializes
        the state for the MCMC kernel.
    mcmc_parameter_update_fn
        A function that takes the `NSState` and `NSInfo` from the completed NS step
        and returns a dictionary of parameters to be used for the MCMC kernel
        in the *next* NS step.
    num_mcmc_steps
        The number of MCMC steps to run for each new particle generation.

    Returns
    -------
    Callable
        A kernel function for adaptive Nested Sampling:
        `(rng_key, current_adapted_ns_state) -> (new_adapted_ns_state, ns_info)`.
        The `current_adapted_ns_state` is of type `StateWithParameterOverride`.
    """
    def kernel(
        rng_key: PRNGKey,
        state: StateWithParameterOverride,
    ) -> tuple[StateWithParameterOverride, NSInfo]:
        step_fn = base_build_kernel(
            logprior_fn,
            loglikelihood_fn,
            delete_fn,
            mcmc_build_kernel,
            mcmc_init_fn,
            num_mcmc_steps,
        )
        new_state, info = step_fn(
            rng_key, state.sampler_state, state.parameter_override
        )
        new_parameter_override = mcmc_parameter_update_fn(new_state, info)
        return (
            StateWithParameterOverride(new_state, new_parameter_override),
            info,
        )

<<<<<<< HEAD
    return kernel


def as_top_level_api(
    logprior_fn: Callable,
    loglikelihood_fn: Callable,
    mcmc_build_kernel: Callable,
    mcmc_init_fn: Callable,
    mcmc_parameter_update_fn: Callable[[NSState, NSInfo], Dict[str, ArrayTree]],
    num_mcmc_steps: int,
    delete_fn: Callable,
    n_delete: int = 1,
) -> SamplingAlgorithm:
    """Creates an Adaptive Nested Sampling algorithm.

    This convenience function wraps the adaptive `build_kernel` and `init`
    functions into a `SamplingAlgorithm` object. The inner MCMC kernel's
    parameters are tuned at each step using `mcmc_parameter_update_fn`.

    Parameters
    ----------
    logprior_fn
        A function that computes the log-prior probability of a single particle.
    loglikelihood_fn
        A function that computes the log-likelihood of a single particle.
    mcmc_build_kernel
        A function that, when called with MCMC parameters, returns an MCMC kernel.
    mcmc_init_fn
        A function that initializes the state for the MCMC kernel.
    mcmc_parameter_update_fn
        A function that takes the `NSState` and `NSInfo` from a completed NS step
        and returns a dictionary of parameters for the MCMC kernel for the next step.
    num_mcmc_steps
        The number of MCMC steps to run for each new particle generation.
    n_delete
        The number of particles to delete and replace at each NS step.
        Defaults to 1.

    Returns
    -------
    SamplingAlgorithm
        A `SamplingAlgorithm` tuple containing `init` and `step` functions for
        the configured Adaptive Nested Sampler. The state managed by this
        algorithm is of type `StateWithParameterOverride`.
    """
    delete_fn = partial(delete_fn, n_delete=n_delete)

    step_fn = build_kernel(
        logprior_fn,
        loglikelihood_fn,
        delete_fn,
        mcmc_build_kernel,
        mcmc_init_fn,
        mcmc_parameter_update_fn,
        num_mcmc_steps,
    )

    def init_fn(particles: ArrayLikeTree, rng_key=None):
        del rng_key
        return init(particles, loglikelihood_fn, logprior_fn, mcmc_parameter_update_fn)

    return SamplingAlgorithm(init_fn, step_fn)
=======
    return kernel
>>>>>>> a2bec078
<|MERGE_RESOLUTION|>--- conflicted
+++ resolved
@@ -141,69 +141,4 @@
             info,
         )
 
-<<<<<<< HEAD
-    return kernel
-
-
-def as_top_level_api(
-    logprior_fn: Callable,
-    loglikelihood_fn: Callable,
-    mcmc_build_kernel: Callable,
-    mcmc_init_fn: Callable,
-    mcmc_parameter_update_fn: Callable[[NSState, NSInfo], Dict[str, ArrayTree]],
-    num_mcmc_steps: int,
-    delete_fn: Callable,
-    n_delete: int = 1,
-) -> SamplingAlgorithm:
-    """Creates an Adaptive Nested Sampling algorithm.
-
-    This convenience function wraps the adaptive `build_kernel` and `init`
-    functions into a `SamplingAlgorithm` object. The inner MCMC kernel's
-    parameters are tuned at each step using `mcmc_parameter_update_fn`.
-
-    Parameters
-    ----------
-    logprior_fn
-        A function that computes the log-prior probability of a single particle.
-    loglikelihood_fn
-        A function that computes the log-likelihood of a single particle.
-    mcmc_build_kernel
-        A function that, when called with MCMC parameters, returns an MCMC kernel.
-    mcmc_init_fn
-        A function that initializes the state for the MCMC kernel.
-    mcmc_parameter_update_fn
-        A function that takes the `NSState` and `NSInfo` from a completed NS step
-        and returns a dictionary of parameters for the MCMC kernel for the next step.
-    num_mcmc_steps
-        The number of MCMC steps to run for each new particle generation.
-    n_delete
-        The number of particles to delete and replace at each NS step.
-        Defaults to 1.
-
-    Returns
-    -------
-    SamplingAlgorithm
-        A `SamplingAlgorithm` tuple containing `init` and `step` functions for
-        the configured Adaptive Nested Sampler. The state managed by this
-        algorithm is of type `StateWithParameterOverride`.
-    """
-    delete_fn = partial(delete_fn, n_delete=n_delete)
-
-    step_fn = build_kernel(
-        logprior_fn,
-        loglikelihood_fn,
-        delete_fn,
-        mcmc_build_kernel,
-        mcmc_init_fn,
-        mcmc_parameter_update_fn,
-        num_mcmc_steps,
-    )
-
-    def init_fn(particles: ArrayLikeTree, rng_key=None):
-        del rng_key
-        return init(particles, loglikelihood_fn, logprior_fn, mcmc_parameter_update_fn)
-
-    return SamplingAlgorithm(init_fn, step_fn)
-=======
-    return kernel
->>>>>>> a2bec078
+    return kernel