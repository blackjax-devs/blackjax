# Copyright 2020- The Blackjax Authors.
#
# Licensed under the Apache License, Version 2.0 (the "License");
# you may not use this file except in compliance with the License.
# You may obtain a copy of the License at
#
#     http://www.apache.org/licenses/LICENSE-2.0
#
# Unless required by applicable law or agreed to in writing, software
# distributed under the License is distributed on an "AS IS" BASIS,
# WITHOUT WARRANTIES OR CONDITIONS OF ANY KIND, either express or implied.
# See the License for the specific language governing permissions and
# limitations under the License.
"""Adaptive Nested Sampling for BlackJAX.

This module provides an adaptive version of the Nested Sampling algorithm.
In this variant, the parameters of the inner kernel, which is used to
sample new live points, are updated (tuned) at each iteration of the
Nested Sampling loop. This adaptation is based on the information from the
current set of live particles or the history of the sampling process,
allowing the kernel to adjust to the changing characteristics of the
constrained prior distribution as the likelihood threshold increases.
"""

from typing import Callable, Dict

from blackjax.ns.base import NSInfo, NSState
from blackjax.ns.base import build_kernel as base_build_kernel
from blackjax.ns.base import init
from blackjax.smc.inner_kernel_tuning import StateWithParameterOverride
from blackjax.types import ArrayLikeTree, ArrayTree, PRNGKey

__all__ = ["init", "build_kernel"]


<<<<<<< HEAD
=======
def init(
    particles: ArrayLikeTree,
    loglikelihood_fn: Callable,
    logprior_fn: Callable,
    update_inner_kernel: Callable[[NSState, NSInfo], Dict[str, ArrayTree]],
) -> StateWithParameterOverride:
    """Initializes the state for the Adaptive Nested Sampler.

    This involves initializing the base Nested Sampler state and then computing
    the initial set of parameters for the inner kernel using the
    `update_inner_kernel`.

    Parameters
    ----------
    particles
        An initial set of particles (PyTree of arrays) drawn from the prior
        distribution.
    loglikelihood_fn
        A function that computes the log-likelihood of a single particle.
    logprior_fn
        A function that computes the log-prior of a single particle.
    update_inner_kernel
        A function that, given the current `NSState` and `NSInfo` (though info
        might be None at initialization), computes a dictionary of parameters
        for the inner kernel.

    Returns
    -------
    StateWithParameterOverride
        The initial state for the adaptive Nested Sampler, including the
        initial kernel parameters.
    """
    state = init_base(particles, loglikelihood_fn, logprior_fn)
    initial_parameter_value = update_inner_kernel(state, None)  # type: ignore
    return StateWithParameterOverride(state, initial_parameter_value)

>>>>>>> 29407ed8

def build_kernel(
    logprior_fn: Callable,
    loglikelihood_fn: Callable,
    delete_fn: Callable,
    inner_init_fn: Callable,
    inner_kernel: Callable,
    update_inner_kernel: Callable[[NSState, NSInfo], Dict[str, ArrayTree]],
) -> Callable:
    """Build an adaptive Nested Sampling kernel.

    This kernel extends the base Nested Sampling kernel by re-computing/tuning
    the parameters for the inner kernel at each step. The `update_inner_kernel`
    is called after each NS step to determine the parameters for the *next* NS
    step.

    Parameters
    ----------
    logprior_fn
        A function that computes the log-prior probability of a single particle.
    loglikelihood_fn
        A function that computes the log-likelihood of a single particle.
    delete_fn
        A function `(rng_key, current_ns_state) -> (dead_indices,
        live_indices_for_resampling)` that identifies particles to be deleted
        and selects live particles to be starting points for new particle
        generation.
    inner_init_fn
        A function `(initial_position: ArrayTree) -> inner_state` used to
        initialize the state for the inner kernel. The `logdensity_fn`
        for this inner kernel will be partially applied before this init
        function is called within the main NS loop.
    inner_kernel
        A function that, when called with inner_kernel parameters, returns a
        kernel function `(rng_key, state, logdensity_fn) -> (new_state, info)`.
    update_inner_kernel
        A function that takes the `NSState` and `NSInfo` from the completed NS
        step and returns a dictionary of parameters to be used for the kernel
        in the *next* NS step.

    Returns
    -------
    Callable
        A kernel function for adaptive Nested Sampling. It takes an `rng_key` and the
        current `StateWithParameterOverride` (which bundles the `NSState` and current
        inner kernel parameters) and returns a tuple containing the new
        `StateWithParameterOverride` and the `NSInfo` for the step.
    """

    base_kernel = base_build_kernel(
        logprior_fn,
        loglikelihood_fn,
        delete_fn,
        inner_init_fn,
        inner_kernel,
    )

    def kernel(
        rng_key: PRNGKey,
<<<<<<< HEAD
        state: StateWithParameterOverride[NSState, Dict[str, ArrayTree]],
    ) -> Tuple[StateWithParameterOverride[NSState, Dict[str, ArrayTree]], NSInfo]:
        """Performs one step of adaptive Nested Sampling.

        This involves running a step of the base Nested Sampling algorithm using
        the current inner kernel parameters, and then updating these parameters
        for the next step.

        Parameters
        ----------
        rng_key
            A JAX PRNG key.
        state
            The current `StateWithParameterOverride`, containing the `NSState`
            and the inner kernel parameters.

        Returns
        -------
        tuple[StateWithParameterOverride, NSInfo]
            A tuple with the new `StateWithParameterOverride` (including updated
            inner kernel parameters) and the `NSInfo` for this step.
        """
        inner_kernel_params = update_inner_kernel(state)
        return base_kernel(rng_key, state, inner_kernel_params)
=======
        state: StateWithParameterOverride,
    ) -> tuple[StateWithParameterOverride, NSInfo]:
        new_state, info = base_kernel(
            rng_key, state.sampler_state, state.parameter_override
        )
        new_parameter_override = update_inner_kernel(new_state, info)
        return (
            StateWithParameterOverride(new_state, new_parameter_override),
            info,
        )
>>>>>>> 29407ed8

    return kernel<|MERGE_RESOLUTION|>--- conflicted
+++ resolved
@@ -27,51 +27,11 @@
 from blackjax.ns.base import NSInfo, NSState
 from blackjax.ns.base import build_kernel as base_build_kernel
 from blackjax.ns.base import init
-from blackjax.smc.inner_kernel_tuning import StateWithParameterOverride
 from blackjax.types import ArrayLikeTree, ArrayTree, PRNGKey
 
 __all__ = ["init", "build_kernel"]
 
 
-<<<<<<< HEAD
-=======
-def init(
-    particles: ArrayLikeTree,
-    loglikelihood_fn: Callable,
-    logprior_fn: Callable,
-    update_inner_kernel: Callable[[NSState, NSInfo], Dict[str, ArrayTree]],
-) -> StateWithParameterOverride:
-    """Initializes the state for the Adaptive Nested Sampler.
-
-    This involves initializing the base Nested Sampler state and then computing
-    the initial set of parameters for the inner kernel using the
-    `update_inner_kernel`.
-
-    Parameters
-    ----------
-    particles
-        An initial set of particles (PyTree of arrays) drawn from the prior
-        distribution.
-    loglikelihood_fn
-        A function that computes the log-likelihood of a single particle.
-    logprior_fn
-        A function that computes the log-prior of a single particle.
-    update_inner_kernel
-        A function that, given the current `NSState` and `NSInfo` (though info
-        might be None at initialization), computes a dictionary of parameters
-        for the inner kernel.
-
-    Returns
-    -------
-    StateWithParameterOverride
-        The initial state for the adaptive Nested Sampler, including the
-        initial kernel parameters.
-    """
-    state = init_base(particles, loglikelihood_fn, logprior_fn)
-    initial_parameter_value = update_inner_kernel(state, None)  # type: ignore
-    return StateWithParameterOverride(state, initial_parameter_value)
-
->>>>>>> 29407ed8
 
 def build_kernel(
     logprior_fn: Callable,
@@ -116,9 +76,8 @@
     -------
     Callable
         A kernel function for adaptive Nested Sampling. It takes an `rng_key` and the
-        current `StateWithParameterOverride` (which bundles the `NSState` and current
-        inner kernel parameters) and returns a tuple containing the new
-        `StateWithParameterOverride` and the `NSInfo` for the step.
+        current `NSState` and returns a tuple containing the new `NSState` and
+        the `NSInfo` for the step.
     """
 
     base_kernel = base_build_kernel(
@@ -129,11 +88,7 @@
         inner_kernel,
     )
 
-    def kernel(
-        rng_key: PRNGKey,
-<<<<<<< HEAD
-        state: StateWithParameterOverride[NSState, Dict[str, ArrayTree]],
-    ) -> Tuple[StateWithParameterOverride[NSState, Dict[str, ArrayTree]], NSInfo]:
+    def kernel(rng_key: PRNGKey, state: NSState) -> tuple[NSState, NSInfo]:
         """Performs one step of adaptive Nested Sampling.
 
         This involves running a step of the base Nested Sampling algorithm using
@@ -145,28 +100,15 @@
         rng_key
             A JAX PRNG key.
         state
-            The current `StateWithParameterOverride`, containing the `NSState`
-            and the inner kernel parameters.
+            The current `NSState`.
 
         Returns
         -------
-        tuple[StateWithParameterOverride, NSInfo]
-            A tuple with the new `StateWithParameterOverride` (including updated
-            inner kernel parameters) and the `NSInfo` for this step.
+        tuple[NSState, NSInfo]
+            A tuple with the new `NSState` (including updated inner kernel
+            parameters) and the `NSInfo` for this step.
         """
         inner_kernel_params = update_inner_kernel(state)
         return base_kernel(rng_key, state, inner_kernel_params)
-=======
-        state: StateWithParameterOverride,
-    ) -> tuple[StateWithParameterOverride, NSInfo]:
-        new_state, info = base_kernel(
-            rng_key, state.sampler_state, state.parameter_override
-        )
-        new_parameter_override = update_inner_kernel(new_state, info)
-        return (
-            StateWithParameterOverride(new_state, new_parameter_override),
-            info,
-        )
->>>>>>> 29407ed8
 
     return kernel