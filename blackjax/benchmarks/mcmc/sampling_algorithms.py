

import jax
import jax.numpy as jnp
import blackjax
from blackjax.mcmc.integrators import calls_per_integrator_step
from blackjax.mcmc.mhmclmc import rescale
from blackjax.util import run_inference_algorithm
import blackjax

__all__ = ["samplers"]




def run_nuts(
    logdensity_fn, num_steps, initial_position, transform, key):
    
    integrator = blackjax.mcmc.integrators.velocity_verlet # note: defaulted to in nuts
    warmup = blackjax.window_adaptation(blackjax.nuts, logdensity_fn)

    # we use 4 chains for sampling
    rng_key, warmup_key = jax.random.split(key, 2)


    (state, params), _ = warmup.run(warmup_key, initial_position, 2000)

    nuts = blackjax.nuts(logdensity_fn=logdensity_fn, step_size=params['step_size'], inverse_mass_matrix= params['inverse_mass_matrix'])

    final_state, state_history, info_history = run_inference_algorithm(
        rng_key=rng_key,
        initial_state_or_position=state,
        inference_algorithm=nuts,
        num_steps=num_steps,
        transform=lambda x: transform(x.position),
    )

    # print("INFO\n\n",info_history.num_integration_steps)

    return state_history, params, info_history.num_integration_steps.mean() * calls_per_integrator_step[integrator]

def run_mclmc(logdensity_fn, num_steps, initial_position, transform, key):
    init_key, tune_key, run_key = jax.random.split(key, 3)

    initial_state = blackjax.mcmc.mclmc.init(
        position=initial_position, logdensity_fn=logdensity_fn, rng_key=init_key
    )

<<<<<<< HEAD
    integrator = blackjax.mcmc.integrators.isokinetic_mclachlan

    kernel = blackjax.mcmc.mclmc.build_kernel(
        logdensity_fn=logdensity_fn,
        integrator=integrator,
        std_mat=jnp.ones((initial_position.shape[0],)),
=======
    kernel = lambda std_mat : blackjax.mcmc.mclmc.build_kernel(
        logdensity_fn=logdensity_fn,
        integrator=blackjax.mcmc.integrators.isokinetic_mclachlan,
        # std_mat=jnp.ones((initial_position.shape[0],)),
        std_mat=std_mat,
>>>>>>> 30d031c7
    )

    (
        blackjax_state_after_tuning,
        blackjax_mclmc_sampler_params,
    ) = blackjax.mclmc_find_L_and_step_size(
        mclmc_kernel=kernel,
        num_steps=num_steps,
        state=initial_state,
        rng_key=tune_key,
        diagonal_preconditioning=False
    )

    # jax.debug.print("params {x}", x=blackjax_mclmc_sampler_params)

    sampling_alg = blackjax.mclmc(
        logdensity_fn,
        L=blackjax_mclmc_sampler_params.L,
        step_size=blackjax_mclmc_sampler_params.step_size,
        std_mat=blackjax_mclmc_sampler_params.std_mat,
        integrator = integrator,
        # std_mat=jnp.ones((initial_position.shape[0],)),
    )

    _, samples, _ = run_inference_algorithm(
        rng_key=run_key,
        initial_state_or_position=blackjax_state_after_tuning,
        inference_algorithm=sampling_alg,
        num_steps=num_steps,
        transform=lambda x: transform(x.position),
    )

    return samples, blackjax_mclmc_sampler_params, 2 #  calls_per_integrator_step[integrator]


def run_mhmclmc(logdensity_fn, num_steps, initial_position, transform, key):


    init_key, tune_key, run_key = jax.random.split(key, 3)


    initial_state = blackjax.mcmc.mhmclmc.init(
        position=initial_position, logdensity_fn=logdensity_fn, random_generator_arg=init_key
    )
    
    integrator = blackjax.mcmc.integrators.isokinetic_mclachlan

    kernel = lambda rng_key, state, avg_num_integration_steps, step_size: blackjax.mcmc.mhmclmc.build_kernel(
                integrator=integrator,
                integration_steps_fn = lambda k : jnp.ceil(jax.random.uniform(k) * rescale(avg_num_integration_steps))
            )(
                rng_key=rng_key, 
                state=state, 
                step_size=step_size, 
                logdensity_fn=logdensity_fn)

    (
        blackjax_state_after_tuning,
        blackjax_mclmc_sampler_params,
    ) = blackjax.adaptation.mclmc_adaptation.mhmclmc_find_L_and_step_size(
        mclmc_kernel=kernel,
        num_steps=num_steps,
        state=initial_state,
        rng_key=tune_key,
        # frac_tune2=0,
        frac_tune3=0,
        # params=MCLMCAdaptationState(L=16.765137, step_size=1.005)
    )

    # raise Exception


    # step_size = 1.0784992
    # L = 1.7056025
    step_size = blackjax_mclmc_sampler_params.step_size
    L = blackjax_mclmc_sampler_params.L

    jax.debug.print("{x} num_steps, L, step_size", x=(jnp.ceil(L/step_size), L, step_size))


    alg = blackjax.mcmc.mhmclmc.mhmclmc(
        logdensity_fn=logdensity_fn,
        step_size=step_size,
        integration_steps_fn = lambda key: jnp.round(jax.random.uniform(key) * rescale(L/step_size + 0.5)) ,
        integrator=integrator,
        # integration_steps_fn = lambda key: jnp.ceil(jax.random.poisson(key, L/step_size )) ,

    )

    _, out, info = run_inference_algorithm(
        rng_key=run_key,
        initial_state_or_position=blackjax_state_after_tuning,
        inference_algorithm=alg,
        num_steps=num_steps, 
        transform=lambda x: transform(x.position), 
        progress_bar=True)
    
    
    jax.debug.print("ACCEPTANCE {x}", x = (info.acceptance_rate.shape, jnp.mean(info.acceptance_rate,)))
    
    # jax.debug.print("THING\n\n {x}",x=jnp.mean(info.num_integration_steps))
    # raise Exception

    return out, blackjax_mclmc_sampler_params, calls_per_integrator_step[integrator] * (L/step_size)

# we should do at least: mclmc, nuts, unadjusted hmc, mhmclmc, langevin

samplers = {
    'nuts' : run_nuts,
    'mclmc' : run_mclmc, 
    # 'mhmclmc': run_mhmclmc, 
    }<|MERGE_RESOLUTION|>--- conflicted
+++ resolved
@@ -46,20 +46,12 @@
         position=initial_position, logdensity_fn=logdensity_fn, rng_key=init_key
     )
 
-<<<<<<< HEAD
     integrator = blackjax.mcmc.integrators.isokinetic_mclachlan
-
-    kernel = blackjax.mcmc.mclmc.build_kernel(
+    kernel = lambda std_mat : blackjax.mcmc.mclmc.build_kernel(
         logdensity_fn=logdensity_fn,
         integrator=integrator,
-        std_mat=jnp.ones((initial_position.shape[0],)),
-=======
-    kernel = lambda std_mat : blackjax.mcmc.mclmc.build_kernel(
-        logdensity_fn=logdensity_fn,
-        integrator=blackjax.mcmc.integrators.isokinetic_mclachlan,
         # std_mat=jnp.ones((initial_position.shape[0],)),
         std_mat=std_mat,
->>>>>>> 30d031c7
     )
 
     (
@@ -70,7 +62,7 @@
         num_steps=num_steps,
         state=initial_state,
         rng_key=tune_key,
-        diagonal_preconditioning=False
+        diagonal_preconditioning=True
     )
 
     # jax.debug.print("params {x}", x=blackjax_mclmc_sampler_params)
